/**
 * Simulator Pokemon
 * Pokemon Showdown - http://pokemonshowdown.com/
 *
 * @license MIT license
 */

import { State } from './state';
import { toID } from './dex';
import type { DynamaxOptions, PokemonMoveRequestData, PokemonSwitchRequestData } from './side';

// @pokebedrock - Add bag items
import { bagItems } from '../data/bag-items';

/** A Pokemon's move slot. */
interface MoveSlot {
	id: ID;
	move: string;
	pp: number;
	maxpp: number;
<<<<<<< HEAD
	// @pokebedrock - Specify type as MoveTarget
	target?: MoveTarget;
	disabled: boolean | string;
=======
	target?: string;
	disabled: boolean | 'hidden';
>>>>>>> 7b8acfea
	disabledSource?: string;
	used: boolean;
	virtual?: boolean;
}

interface Attacker {
	source: Pokemon;
	damage: number;
	thisTurn: boolean;
	move?: ID;
	slot: PokemonSlot;
	damageValue?: (number | boolean | undefined);
}

export interface EffectState {
	id: string;
	effectOrder: number;
	duration?: number;
	[k: string]: any;
}

// Berries which restore PP/HP and thus inflict external staleness when given to an opponent as
// there are very few non-malicious competitive reasons to do so
export const RESTORATIVE_BERRIES = new Set([
	'leppaberry', 'aguavberry', 'enigmaberry', 'figyberry', 'iapapaberry', 'magoberry', 'sitrusberry', 'wikiberry', 'oranberry',
] as ID[]);

export class Pokemon {
	readonly side: Side;
	readonly battle: Battle;

	readonly set: PokemonSet;
	readonly name: string;
	/** `` `${sideid}: ${name}` `` - used to refer to pokemon in the protocol */
	readonly fullname: string;
	readonly level: number;
	readonly gender: GenderName;
	readonly happiness: number;
	readonly pokeball: ID;
	readonly dynamaxLevel: number;
	readonly gigantamax: boolean;

	/** Transform keeps the original pre-transformed Hidden Power in Gen 2-4. */
	readonly baseHpType: string;
	readonly baseHpPower: number;

	readonly baseMoveSlots: MoveSlot[];
	moveSlots: MoveSlot[];

	hpType: string;
	hpPower: number;

	/**
	 * Index of `pokemon.side.pokemon` and `pokemon.side.active`, which are
	 * guaranteed to be the same for active pokemon. Note that this isn't
	 * its field position in multi battles - use `getSlot()` for that.
	 */
	position: number;
	/**
	 * Information about this pokemon visible to opponents when in battle
	 * (species, gender, level, shininess, tera state).
	 * @see https://github.com/smogon/pokemon-showdown/blob/master/sim/SIM-PROTOCOL.md#identifying-pok%C3%A9mon
	 */
	details: string;

	/**
	 * UUID of the pokemon from @pokebedrock
	 */
	uuid?: string;

	baseSpecies: Species;
	species: Species;
	speciesState: EffectState;

	status: ID;
	statusState: EffectState;
	volatiles: { [id: string]: EffectState };
	showCure?: boolean;

	/**
	 * These are the basic stats that appear on the in-game stats screen:
	 * calculated purely from the species base stats, level, IVs, EVs,
	 * and Nature, before modifications from item, ability, etc.
	 *
	 * Forme changes affect these, but Transform doesn't.
	 */
	baseStoredStats: StatsTable;
	/**
	 * These are pre-modification stored stats in-battle. At switch-in,
	 * they're identical to `baseStoredStats`, but can be temporarily changed
	 * until switch-out by effects such as Power Trick and Transform.
	 *
	 * Stat multipliers from abilities, items, and volatiles, such as
	 * Solar Power, Choice Band, or Swords Dance, are not stored in
	 * `storedStats`, but applied on top and accessed by `pokemon.getStat`.
	 *
	 * (Except in Gen 1, where stat multipliers are stored, leading
	 * to several famous glitches.)
	 */
	storedStats: StatsExceptHPTable;
	boosts: BoostsTable;

	baseAbility: ID;
	ability: ID;
	abilityState: EffectState;

	item: ID;
	itemState: EffectState;
	lastItem: ID;
	usedItemThisTurn: boolean;
	ateBerry: boolean;

	trapped: boolean | "hidden";
	maybeTrapped: boolean;
	maybeDisabled: boolean;
	/** true = locked,  */
	maybeLocked: boolean | null;

	illusion: Pokemon | null;
	transformed: boolean;

	maxhp: number;
	/** This is the max HP before Dynamaxing; it's updated for Power Construct etc */
	baseMaxhp: number;
	hp: number;
	fainted: boolean;
	faintQueued: boolean;
	subFainted: boolean | null;

	/** If this Pokemon should revert to its set species when it faints */
	formeRegression: boolean;

	types: string[];
	addedType: string;
	knownType: boolean;
	/** Keeps track of what type the client sees for this Pokemon. */
	apparentType: string;

	/**
	 * If the switch is called by an effect with a special switch
	 * message, like U-turn or Baton Pass, this will be the ID of
	 * the calling effect.
	 */
	switchFlag: ID | boolean;
	forceSwitchFlag: boolean;
	skipBeforeSwitchOutEventFlag: boolean;
	draggedIn: number | null;
	newlySwitched: boolean;
	beingCalledBack: boolean;

	lastMove: ActiveMove | null;
	// Gen 2 only
	lastMoveEncore?: ActiveMove | null;
	lastMoveUsed: ActiveMove | null;
	lastMoveTargetLoc?: number;
	moveThisTurn: string | boolean;
	statsRaisedThisTurn: boolean;
	statsLoweredThisTurn: boolean;
	/**
	 * The result of the last move used on the previous turn by this
	 * Pokemon. Stomping Tantrum checks this property for a value of false
	 * when determine whether to double its power, but it has four
	 * possible values:
	 *
	 * undefined indicates this Pokemon was not active last turn. It should
	 * not be used to indicate that a move was attempted and failed, either
	 * in a way that boosts Stomping Tantrum or not.
	 *
	 * null indicates that the Pokemon's move was skipped in such a way
	 * that does not boost Stomping Tantrum, either from having to recharge
	 * or spending a turn trapped by another Pokemon's Sky Drop.
	 *
	 * false indicates that the move completely failed to execute for any
	 * reason not mentioned above, including missing, the target being
	 * immune, the user being immobilized by an effect such as paralysis, etc.
	 *
	 * true indicates that the move successfully executed one or more of
	 * its effects on one or more targets, including hitting with an attack
	 * but dealing 0 damage to the target in cases such as Disguise, or that
	 * the move was blocked by one or more moves such as Protect.
	 */
	moveLastTurnResult: boolean | null | undefined;
	/**
	 * The result of the most recent move used this turn by this Pokemon.
	 * At the start of each turn, the value stored here is moved to its
	 * counterpart, moveLastTurnResult, and this property is reinitialized
	 * to undefined. This property can have one of four possible values:
	 *
	 * undefined indicates that this Pokemon has not yet finished an
	 * attempt to use a move this turn. As this value is only overwritten
	 * after a move finishes execution, it is not sufficient for an event
	 * to examine only this property when checking if a Pokemon has not
	 * moved yet this turn if the event could take place during that
	 * Pokemon's move.
	 *
	 * null indicates that the Pokemon's move was skipped in such a way
	 * that does not boost Stomping Tantrum, either from having to recharge
	 * or spending a turn trapped by another Pokemon's Sky Drop.
	 *
	 * false indicates that the move completely failed to execute for any
	 * reason not mentioned above, including missing, the target being
	 * immune, the user being immobilized by an effect such as paralysis, etc.
	 *
	 * true indicates that the move successfully executed one or more of
	 * its effects on one or more targets, including hitting with an attack
	 * but dealing 0 damage to the target in cases such as Disguise. It can
	 * also mean that the move was blocked by one or more moves such as
	 * Protect. Uniquely, this value can also be true if this Pokemon mega
	 * evolved or ultra bursted this turn, but in that case the value should
	 * always be overwritten by a move action before the end of that turn.
	 */
	moveThisTurnResult: boolean | null | undefined;
	/**
	 * The undynamaxed HP value this Pokemon was reduced to by damage this turn,
	 * or false if it hasn't taken damage yet this turn
	 *
	 * Used for Assurance, Emergency Exit, and Wimp Out
	 */
	hurtThisTurn: number | null;
	lastDamage: number;
	attackedBy: Attacker[];
	timesAttacked: number;

	isActive: boolean;
	activeTurns: number;
	/**
	 * This is for Fake-Out-likes specifically - it mostly counts how many move
	 * actions you've had since the last time you switched in, so 1/turn normally,
	 * +1 for Dancer/Instruct, -1 for shifting/Sky Drop.
	 *
	 * Incremented before the move is used, so the first move use has
	 * `activeMoveActions === 1`.
	 *
	 * Unfortunately, Truant counts Mega Evolution as an action and Fake
	 * Out doesn't, meaning that Truant can't use this number.
	 */
	activeMoveActions: number;
	previouslySwitchedIn: number;
	truantTurn: boolean;
	bondTriggered: boolean;
	// Gen 9 only
	swordBoost: boolean;
	shieldBoost: boolean;
	syrupTriggered: boolean;
	stellarBoostedTypes: string[];

	/** Have this pokemon's Start events run yet? (Start events run every switch-in) */
	isStarted: boolean;
	duringMove: boolean;

	weighthg: number;
	speed: number;

	canMegaEvo: string | null | undefined;
	canMegaEvoX: string | null | undefined;
	canMegaEvoY: string | null | undefined;
	canUltraBurst: string | null | undefined;
	readonly canGigantamax: string | null;
	/**
	 * A Pokemon's Tera type if it can Terastallize, false if it is temporarily unable to tera and should have its
	 * ability restored upon switching out, or null if its inability to tera is permanent.
	 */
	canTerastallize: string | false | null;
	teraType: string;
	baseTypes: string[];
	terastallized?: string;

	/** A Pokemon's currently 'staleness' with respect to the Endless Battle Clause. */
	staleness?: 'internal' | 'external';
	/** Staleness that will be set once a future action occurs (eg. eating a berry). */
	pendingStaleness?: 'internal' | 'external';
	/** Temporary staleness that lasts only until the Pokemon switches. */
	volatileStaleness?: 'external';

	// Gen 1 only
	modifiedStats?: StatsExceptHPTable;
	modifyStat?: (this: Pokemon, statName: StatIDExceptHP, modifier: number) => void;
	// Stadium only
	recalculateStats?: (this: Pokemon) => void;

	/**
	 * An object for storing untyped data, for mods to use.
	 */
	m: {
		innate?: string, // Partners in Crime
		originalSpecies?: string, // Mix and Mega
		[key: string]: any,
	};

	constructor(set: string | AnyObject, side: Side) {
		this.side = side;
		this.battle = side.battle;

		this.m = {};

		const pokemonScripts = this.battle.format.pokemon || this.battle.dex.data.Scripts.pokemon;
		if (pokemonScripts) Object.assign(this, pokemonScripts);

		if (typeof set === 'string') set = { name: set };

		this.baseSpecies = this.battle.dex.species.get(set.species || set.name);
		if (!this.baseSpecies.exists) {
			throw new Error(`Unidentified species: ${this.baseSpecies.name}`);
		}
		this.set = set as PokemonSet;

		this.species = this.baseSpecies;
		if (set.name === set.species || !set.name) {
			set.name = this.baseSpecies.baseSpecies;
		}
		this.speciesState = this.battle.initEffectState({ id: this.species.id });

		this.name = set.name.substr(0, 20);
		this.fullname = `${this.side.id}: ${this.name}`;

		set.level = this.battle.clampIntRange(set.adjustLevel || set.level || 100, 1, 9999);
		this.level = set.level;
		const genders: { [key: string]: GenderName | null } = { __proto__: null, M: 'M', F: 'F', N: 'N' };
		this.gender = genders[set.gender] || this.species.gender || this.battle.sample(['M', 'F']);
		if (this.gender === 'N') this.gender = '';
		this.happiness = typeof set.happiness === 'number' ? this.battle.clampIntRange(set.happiness, 0, 255) : 255;
		this.pokeball = toID(this.set.pokeball) || 'pokeball' as ID;
		this.dynamaxLevel = typeof set.dynamaxLevel === 'number' ? this.battle.clampIntRange(set.dynamaxLevel, 0, 10) : 10;
		this.gigantamax = this.set.gigantamax || false;

		this.baseMoveSlots = [];
		this.moveSlots = [];
		if (!this.set.moves?.length) {
			throw new Error(`Set ${this.name} has no moves`);
		}
		// @pokebedrock - Add (i) to moveSet loop
		for (const [i, moveid] of this.set.moves.entries()) {
			let move = this.battle.dex.moves.get(moveid);
			if (!move.id) continue;
			if (move.id === 'hiddenpower' && move.type !== 'Normal') {
				if (!set.hpType) set.hpType = move.type;
				move = this.battle.dex.moves.get('hiddenpower');
			}
			let basepp = move.noPPBoosts ? move.pp : move.pp * 8 / 5;
			if (this.battle.gen < 3) basepp = Math.min(61, basepp);
			this.baseMoveSlots.push({
				move: move.name,
				id: move.id,
				// Apply PP from @pokebedrock
				pp: this.set.movesInfo?.[i]?.pp || basepp,
				// Apply maxpp from @pokebedrock
				maxpp: this.set.movesInfo?.[i]?.maxPp || basepp,
				target: move.target,
				disabled: false,
				disabledSource: '',
				used: false,
			});
		}

		this.position = 0;
		// @pokebedrock - Add uuid to pokemon
		this.uuid = this.set.uuid || '';
		this.details = this.getUpdatedDetails();

		this.status = '';
		this.statusState = this.battle.initEffectState({});
		this.volatiles = {};
		this.showCure = undefined;

		if (!this.set.evs) {
			this.set.evs = { hp: 0, atk: 0, def: 0, spa: 0, spd: 0, spe: 0 };
		}
		if (!this.set.ivs) {
			this.set.ivs = { hp: 31, atk: 31, def: 31, spa: 31, spd: 31, spe: 31 };
		}
		const stats: StatsTable = { hp: 31, atk: 31, def: 31, spe: 31, spa: 31, spd: 31 };
		let stat: StatID;
		for (stat in stats) {
			if (!this.set.evs[stat]) this.set.evs[stat] = 0;
			if (!this.set.ivs[stat] && this.set.ivs[stat] !== 0) this.set.ivs[stat] = 31;
		}
		for (stat in this.set.evs) {
			this.set.evs[stat] = this.battle.clampIntRange(this.set.evs[stat], 0, 255);
		}
		for (stat in this.set.ivs) {
			this.set.ivs[stat] = this.battle.clampIntRange(this.set.ivs[stat], 0, 31);
		}
		if (this.battle.gen && this.battle.gen <= 2) {
			// We represent DVs using even IVs. Ensure they are in fact even.
			for (stat in this.set.ivs) {
				this.set.ivs[stat] &= 30;
			}
		}

		const hpData = this.battle.dex.getHiddenPower(this.set.ivs);
		this.hpType = set.hpType || hpData.type;
		this.hpPower = hpData.power;

		this.baseHpType = this.hpType;
		this.baseHpPower = this.hpPower;

		// initialized in this.setSpecies(this.baseSpecies)
		this.baseStoredStats = null!;
		this.storedStats = { atk: 0, def: 0, spa: 0, spd: 0, spe: 0 };
		this.boosts = { atk: 0, def: 0, spa: 0, spd: 0, spe: 0, accuracy: 0, evasion: 0 };

		this.baseAbility = toID(set.ability);
		this.ability = this.baseAbility;
		this.abilityState = this.battle.initEffectState({ id: this.ability, target: this });

		this.item = toID(set.item);
		this.itemState = this.battle.initEffectState({ id: this.item, target: this });
		this.lastItem = '';
		this.usedItemThisTurn = false;
		this.ateBerry = false;

		this.trapped = false;
		this.maybeTrapped = false;
		this.maybeDisabled = false;
		this.maybeLocked = false;

		this.illusion = null;
		this.transformed = false;

		this.fainted = false;
		this.faintQueued = false;
		this.subFainted = null;

		this.formeRegression = false;

		this.types = this.baseSpecies.types;
		this.baseTypes = this.types;
		this.addedType = '';
		this.knownType = true;
		this.apparentType = this.baseSpecies.types.join('/');
		// Every Pokemon has a Terastal type
		this.teraType = this.set.teraType || this.types[0];

		this.switchFlag = false;
		this.forceSwitchFlag = false;
		this.skipBeforeSwitchOutEventFlag = false;
		this.draggedIn = null;
		this.newlySwitched = false;
		this.beingCalledBack = false;

		this.lastMove = null;
		// This is used in gen 2 only, here to avoid code repetition.
		// Only declared if gen 2 to avoid declaring an object we aren't going to need.
		if (this.battle.gen === 2) this.lastMoveEncore = null;
		this.lastMoveUsed = null;
		this.moveThisTurn = '';
		this.statsRaisedThisTurn = false;
		this.statsLoweredThisTurn = false;
		this.hurtThisTurn = null;
		this.lastDamage = 0;
		this.attackedBy = [];
		this.timesAttacked = 0;

		this.isActive = false;
		this.activeTurns = 0;
		this.activeMoveActions = 0;
		this.previouslySwitchedIn = 0;
		this.truantTurn = false;
		this.bondTriggered = false;
		this.swordBoost = false;
		this.shieldBoost = false;
		this.syrupTriggered = false;
		this.stellarBoostedTypes = [];
		this.isStarted = false;
		this.duringMove = false;

		this.weighthg = 1;
		this.speed = 0;

		this.canMegaEvo = this.battle.actions.canMegaEvo(this);
		this.canMegaEvoX = this.battle.actions.canMegaEvoX?.(this);
		this.canMegaEvoY = this.battle.actions.canMegaEvoY?.(this);
		this.canUltraBurst = this.battle.actions.canUltraBurst(this);
		this.canGigantamax = this.baseSpecies.canGigantamax || null;
		this.canTerastallize = this.battle.actions.canTerastallize(this);

		// This is used in gen 1 only, here to avoid code repetition.
		// Only declared if gen 1 to avoid declaring an object we aren't going to need.
		if (this.battle.gen === 1) this.modifiedStats = { atk: 0, def: 0, spa: 0, spd: 0, spe: 0 };

		this.maxhp = 0;
		this.baseMaxhp = 0;
		this.hp = 0;
		this.clearVolatile();

		// @pokebedrock - Apply currentHealth to hp
		if (this.set.currentHealth === 0 || this.set.currentHealth) {
			this.hp = this.set.currentHealth;
		} else {
			this.hp = this.maxhp;
		}

		// @pokebedrock - Apply status to status
		if (this.set.status) {
			const status = this.battle.dex.conditions.get(this.set.status);
			this.status = status.id;
			this.setStatus(status);
			if (this.set.statusDuration !== -1) {
				this.statusState.duration = this.set.statusDuration;
				this.statusState.startTime = this.set.statusDuration;
				this.statusState.time = this.set.statusDuration;
			}
		}

		// @pokebedrock - Apply faint status
		if (this.hp === 0) {
			this.status = 'fnt' as ID;
			this.fainted = true;
		}
	}

	toJSON(): AnyObject {
		return State.serializePokemon(this);
	}

	get moves(): readonly string[] {
		return this.moveSlots.map(moveSlot => moveSlot.id);
	}

	get baseMoves(): readonly string[] {
		return this.baseMoveSlots.map(moveSlot => moveSlot.id);
	}

	getSlot(): PokemonSlot {
		const positionOffset = Math.floor(this.side.n / 2) * this.side.active.length;
		const positionLetter = 'abcdef'.charAt(this.position + positionOffset);
		return (this.side.id + positionLetter) as PokemonSlot;
	}

	toString() {
		const fullname = (this.illusion) ? this.illusion.fullname : this.fullname;
		return this.isActive ? this.getSlot() + fullname.slice(2) : fullname;
	}

	getUpdatedDetails(level?: number) {
		let name = this.species.name;
		if (['Greninja-Bond', 'Rockruff-Dusk'].includes(name)) name = this.species.baseSpecies;
		if (!level) level = this.level;
		return name + ', ' +
			(this.set.uuid || '') +
			(level === 100 ? '' : `, L${level}`) +
			(this.gender === '' ? '' : `, ${this.gender}`) +
			(this.set.shiny ? ', shiny' : '');
	}

	getFullDetails = () => {
		const health = this.getHealth();
		let details = this.details;
		if (this.illusion) {
			details = this.illusion.getUpdatedDetails(
				this.battle.ruleTable.has('illusionlevelmod') ? this.illusion.level : this.level
			);
		}
		if (this.terastallized) details += `, tera:${this.terastallized}`;
		return { side: health.side, secret: `${details}|${health.secret}`, shared: `${details}|${health.shared}` };
	};

	updateSpeed() {
		this.speed = this.getActionSpeed();
	}

	calculateStat(statName: StatIDExceptHP, boost: number, modifier?: number, statUser?: Pokemon) {
		statName = toID(statName) as StatIDExceptHP;
		// @ts-expect-error type checking prevents 'hp' from being passed, but we're paranoid
		if (statName === 'hp') throw new Error("Please read `maxhp` directly");

		// base stat
		let stat = this.storedStats[statName];

		// Wonder Room swaps defenses before calculating anything else
		if ('wonderroom' in this.battle.field.pseudoWeather) {
			if (statName === 'def') {
				stat = this.storedStats['spd'];
			} else if (statName === 'spd') {
				stat = this.storedStats['def'];
			}
		}

		// stat boosts
		let boosts: SparseBoostsTable = {};
		const boostName = statName as BoostID;
		boosts[boostName] = boost;
		boosts = this.battle.runEvent('ModifyBoost', statUser || this, null, null, boosts);
		boost = boosts[boostName]!;
		const boostTable = [1, 1.5, 2, 2.5, 3, 3.5, 4];
		if (boost > 6) boost = 6;
		if (boost < -6) boost = -6;
		if (boost >= 0) {
			stat = Math.floor(stat * boostTable[boost]);
		} else {
			stat = Math.floor(stat / boostTable[-boost]);
		}

		// stat modifier
		return this.battle.modify(stat, (modifier || 1));
	}

	getStat(statName: StatIDExceptHP, unboosted?: boolean, unmodified?: boolean) {
		statName = toID(statName) as StatIDExceptHP;
		// @ts-expect-error type checking prevents 'hp' from being passed, but we're paranoid
		if (statName === 'hp') throw new Error("Please read `maxhp` directly");

		// base stat
		let stat = this.storedStats[statName];

		// Download ignores Wonder Room's effect, but this results in
		// stat stages being calculated on the opposite defensive stat
		if (unmodified && 'wonderroom' in this.battle.field.pseudoWeather) {
			if (statName === 'def') {
				statName = 'spd';
			} else if (statName === 'spd') {
				statName = 'def';
			}
		}

		// stat boosts
		if (!unboosted) {
			let boosts = this.boosts;
			if (!unmodified) {
				boosts = this.battle.runEvent('ModifyBoost', this, null, null, { ...boosts });
			}
			let boost = boosts[statName];
			const boostTable = [1, 1.5, 2, 2.5, 3, 3.5, 4];
			if (boost > 6) boost = 6;
			if (boost < -6) boost = -6;
			if (boost >= 0) {
				stat = Math.floor(stat * boostTable[boost]);
			} else {
				stat = Math.floor(stat / boostTable[-boost]);
			}
		}

		// stat modifier effects
		if (!unmodified) {
			const statTable: { [s in StatIDExceptHP]: string } = { atk: 'Atk', def: 'Def', spa: 'SpA', spd: 'SpD', spe: 'Spe' };
			stat = this.battle.runEvent('Modify' + statTable[statName], this, null, null, stat);
		}

		if (statName === 'spe' && stat > 10000 && !this.battle.format.battle?.trunc) stat = 10000;
		return stat;
	}

	getActionSpeed() {
		let speed = this.getStat('spe', false, false);
		const trickRoomCheck = this.battle.ruleTable.has('twisteddimensionmod') ?
			!this.battle.field.getPseudoWeather('trickroom') : this.battle.field.getPseudoWeather('trickroom');
		if (trickRoomCheck) {
			speed = 10000 - speed;
		}
		return this.battle.trunc(speed, 13);
	}

	/**
	 * Gets the Pokemon's best stat.
	 * Moved to its own method due to frequent use of the same code.
	 * Used by Beast Boost, Quark Drive, and Protosynthesis.
	 */
	getBestStat(unboosted?: boolean, unmodified?: boolean): StatIDExceptHP {
		let statName: StatIDExceptHP = 'atk';
		let bestStat = 0;
		const stats: StatIDExceptHP[] = ['atk', 'def', 'spa', 'spd', 'spe'];
		for (const i of stats) {
			if (this.getStat(i, unboosted, unmodified) > bestStat) {
				statName = i;
				bestStat = this.getStat(i, unboosted, unmodified);
			}
		}

		return statName;
	}

	/* Commented out for now until a use for Combat Power is found in Let's Go
	getCombatPower() {
		let statSum = 0;
		let awakeningSum = 0;
		for (const stat in this.stats) {
			statSum += this.calculateStat(stat, this.boosts[stat as BoostName]);
			awakeningSum += this.calculateStat(
				stat, this.boosts[stat as BoostName]) + this.set.evs[stat];
		}
		const combatPower = Math.floor(Math.floor(statSum * this.level * 6 / 100) +
			(Math.floor(awakeningSum) * Math.floor((this.level * 4) / 100 + 2)));
		return this.battle.clampIntRange(combatPower, 0, 10000);
	}
	*/

	getWeight() {
		const weighthg = this.battle.runEvent('ModifyWeight', this, null, null, this.weighthg);
		return Math.max(1, weighthg);
	}

	getMoveData(move: string | Move) {
		move = this.battle.dex.moves.get(move);
		for (const moveSlot of this.moveSlots) {
			if (moveSlot.id === move.id) {
				return moveSlot;
			}
		}
		return null;
	}

	getMoveHitData(move: ActiveMove) {
		if (!move.moveHitData) move.moveHitData = {};
		const slot = this.getSlot();
		return move.moveHitData[slot] || (move.moveHitData[slot] = {
			crit: false,
			typeMod: 0,
			zBrokeProtect: false,
		});
	}

	alliesAndSelf(): Pokemon[] {
		return this.side.allies();
	}

	allies(): Pokemon[] {
		return this.side.allies().filter(ally => ally !== this);
	}

	adjacentAllies(): Pokemon[] {
		return this.side.allies().filter(ally => this.isAdjacent(ally));
	}

	foes(all?: boolean): Pokemon[] {
		return this.side.foes(all);
	}

	adjacentFoes(): Pokemon[] {
		if (this.battle.activePerHalf <= 2) return this.side.foes();
		return this.side.foes().filter(foe => this.isAdjacent(foe));
	}

	isAlly(pokemon: Pokemon | null) {
		return !!pokemon && (this.side === pokemon.side || this.side.allySide === pokemon.side);
	}

	isAdjacent(pokemon2: Pokemon) {
		if (this.fainted || pokemon2.fainted) return false;
		if (this.battle.activePerHalf <= 2) return this !== pokemon2;
		if (this.side === pokemon2.side) return Math.abs(this.position - pokemon2.position) === 1;
		return Math.abs(this.position + pokemon2.position + 1 - this.side.active.length) <= 1;
	}

	getUndynamaxedHP(amount?: number) {
		const hp = amount || this.hp;
		if (this.volatiles['dynamax']) {
			return Math.ceil(hp * this.baseMaxhp / this.maxhp);
		}
		return hp;
	}

	/** Get targets for Dragon Darts */
	getSmartTargets(target: Pokemon, move: ActiveMove) {
		const target2 = target.adjacentAllies()[0];
		if (!target2 || target2 === this || !target2.hp) {
			move.smartTarget = false;
			return [target];
		}
		if (!target.hp) {
			move.smartTarget = false;
			return [target2];
		}
		return [target, target2];
	}

	getAtLoc(targetLoc: number) {
		let side = this.battle.sides[targetLoc < 0 ? this.side.n % 2 : (this.side.n + 1) % 2];
		targetLoc = Math.abs(targetLoc);
		if (targetLoc > side.active.length) {
			targetLoc -= side.active.length;
			side = this.battle.sides[side.n + 2];
		}
		return side.active[targetLoc - 1];
	}

	/**
	 * Returns a relative location: 1-3, positive for foe, and negative for ally.
	 * Use `getAtLoc` to reverse.
	 */
	getLocOf(target: Pokemon) {
		const positionOffset = Math.floor(target.side.n / 2) * target.side.active.length;
		const position = target.position + positionOffset + 1;
		const sameHalf = (this.side.n % 2) === (target.side.n % 2);
		return sameHalf ? -position : position;
	}

	getMoveTargets(move: ActiveMove, target: Pokemon): { targets: Pokemon[], pressureTargets: Pokemon[] } {
		let targets: Pokemon[] = [];

		switch (move.target) {
		case 'all':
		case 'foeSide':
		case 'allySide':
		case 'allyTeam':
			if (!move.target.startsWith('foe')) {
				targets.push(...this.alliesAndSelf());
			}
			if (!move.target.startsWith('ally')) {
				targets.push(...this.foes(true));
			}
			if (targets.length && !targets.includes(target)) {
				this.battle.retargetLastMove(targets[targets.length - 1]);
			}
			break;
		case 'allAdjacent':
			targets.push(...this.adjacentAllies());
			// falls through
		case 'allAdjacentFoes':
			targets.push(...this.adjacentFoes());
			if (targets.length && !targets.includes(target)) {
				this.battle.retargetLastMove(targets[targets.length - 1]);
			}
			break;
		case 'allies':
			targets = this.alliesAndSelf();
			break;
		default:
			const selectedTarget = target;
			if (!target || (target.fainted && !target.isAlly(this)) && this.battle.gameType !== 'freeforall') {
				// If a targeted foe faints, the move is retargeted
				const possibleTarget = this.battle.getRandomTarget(this, move);
				if (!possibleTarget) return { targets: [], pressureTargets: [] };
				target = possibleTarget;
			}
			if (this.battle.activePerHalf > 1 && !move.tracksTarget) {
				const isCharging = move.flags['charge'] && !this.volatiles['twoturnmove'] &&
					!(move.id.startsWith('solarb') && ['sunnyday', 'desolateland'].includes(this.effectiveWeather())) &&
					!(move.id === 'electroshot' && ['raindance', 'primordialsea'].includes(this.effectiveWeather())) &&
					!(this.hasItem('powerherb') && move.id !== 'skydrop');
				if (!isCharging && !(move.id === 'pursuit' && (target.beingCalledBack || target.switchFlag))) {
					target = this.battle.priorityEvent('RedirectTarget', this, this, move, target);
				}
			}
			if (move.smartTarget) {
				targets = this.getSmartTargets(target, move);
				target = targets[0];
			} else {
				targets.push(target);
			}
			if (target.fainted && !move.flags['futuremove']) {
				return { targets: [], pressureTargets: [] };
			}
			if (selectedTarget !== target) {
				this.battle.retargetLastMove(target);
			}
		}

		// Resolve apparent targets for Pressure.
		let pressureTargets = targets;
		if (move.target === 'foeSide') {
			pressureTargets = [];
		}
		if (move.flags['mustpressure']) {
			pressureTargets = this.foes();
		}

		return { targets, pressureTargets };
	}

	ignoringAbility() {
		if (this.battle.gen >= 5 && !this.isActive) return true;

		// Certain Abilities won't activate while Transformed, even if they ordinarily couldn't be suppressed (e.g. Disguise)
		if (this.getAbility().flags['notransform'] && this.transformed) return true;
		if (this.getAbility().flags['cantsuppress']) return false;
		if (this.volatiles['gastroacid']) return true;

		// Check if any active pokemon have the ability Neutralizing Gas
		if (this.hasItem('Ability Shield') || this.ability === ('neutralizinggas' as ID)) return false;
		for (const pokemon of this.battle.getAllActive()) {
			// can't use hasAbility because it would lead to infinite recursion
			if (pokemon.ability === ('neutralizinggas' as ID) && !pokemon.volatiles['gastroacid'] &&
				!pokemon.transformed && !pokemon.abilityState.ending && !this.volatiles['commanding']) {
				return true;
			}
		}

		return false;
	}

	ignoringItem(isFling = false) {
		if (this.getItem().isPrimalOrb) return false;
		if (this.itemState.knockedOff) return true; // Gen 3-4
		if (this.battle.gen >= 5 && !this.isActive) return true;
		if (this.volatiles['embargo'] || this.battle.field.pseudoWeather['magicroom']) return true;
		// check Fling first to avoid infinite recursion
		if (isFling) return this.battle.gen >= 5 && this.hasAbility('klutz');
		return !this.getItem().ignoreKlutz && this.hasAbility('klutz');
	}

	deductPP(move: string | Move, amount?: number | null, target?: Pokemon | null | false) {
		const gen = this.battle.gen;
		move = this.battle.dex.moves.get(move);
		const ppData = this.getMoveData(move);
		if (!ppData) return 0;
		ppData.used = true;
		if (!ppData.pp && gen > 1) return 0;

		if (!amount) amount = 1;
		ppData.pp -= amount;
		if (ppData.pp < 0 && gen > 1) {
			amount += ppData.pp;
			ppData.pp = 0;
		}
		return amount;
	}

	moveUsed(move: ActiveMove, targetLoc?: number) {
		this.lastMove = move;
		if (this.battle.gen === 2) this.lastMoveEncore = move;
		this.lastMoveTargetLoc = targetLoc;
		this.moveThisTurn = move.id;
	}

	gotAttacked(move: string | Move, damage: number | false | undefined, source: Pokemon) {
		const damageNumber = (typeof damage === 'number') ? damage : 0;
		move = this.battle.dex.moves.get(move);
		this.attackedBy.push({
			source,
			damage: damageNumber,
			move: move.id,
			thisTurn: true,
			slot: source.getSlot(),
			damageValue: damage,
		});
	}

	getLastAttackedBy() {
		if (this.attackedBy.length === 0) return undefined;
		return this.attackedBy[this.attackedBy.length - 1];
	}

	getLastDamagedBy(filterOutSameSide: boolean) {
		const damagedBy: Attacker[] = this.attackedBy.filter(attacker => (
			typeof attacker.damageValue === 'number' &&
			(filterOutSameSide === undefined || !this.isAlly(attacker.source))
		));
		if (damagedBy.length === 0) return undefined;
		return damagedBy[damagedBy.length - 1];
	}

	/**
	 * This refers to multi-turn moves like SolarBeam and Outrage and
	 * Sky Drop, which remove all choice (no dynamax, switching, etc).
	 * Don't use it for "soft locks" like Choice Band.
	 */
	getLockedMove(): ID | null {
		const lockedMove = this.battle.runEvent('LockMove', this);
		return (lockedMove === true) ? null : lockedMove;
	}

	getMoves(lockedMove?: ID | null, restrictData?: boolean): {
		move: string, id: ID, disabled?: string | boolean, disabledSource?: string,
		// @pokebedrock - Specify type as MoveTarget
		target?: MoveTarget,
		pp?: number, maxpp?: number,
	}[] {
		if (lockedMove) {
			lockedMove = toID(lockedMove);
			this.trapped = true;
			if (lockedMove === 'recharge') {
				return [{
					move: 'Recharge',
					id: 'recharge' as ID,
				}];
			}
			for (const moveSlot of this.moveSlots) {
				if (moveSlot.id !== lockedMove) continue;
				return [{
					move: moveSlot.move,
					id: moveSlot.id,
				}];
			}
			// does this happen?
			return [{
				move: this.battle.dex.moves.get(lockedMove).name,
				id: lockedMove,
			}];
		}
		const moves = [];
		let hasValidMove = false;
		for (const moveSlot of this.moveSlots) {
			let moveName = moveSlot.move;
			if (moveSlot.id === 'hiddenpower') {
				moveName = `Hidden Power ${this.hpType}`;
				if (this.battle.gen < 6) moveName += ` ${this.hpPower}`;
			} else if (moveSlot.id === 'return' || moveSlot.id === 'frustration') {
				const basePowerCallback = this.battle.dex.moves.get(moveSlot.id).basePowerCallback as (pokemon: Pokemon) => number;
				moveName += ` ${basePowerCallback(this)}`;
			}
			let target = moveSlot.target;
			switch (moveSlot.id) {
			case 'curse':
				if (!this.hasType('Ghost')) {
					target = this.battle.dex.moves.get('curse').nonGhostTarget;
				}
				break;
			case 'pollenpuff':
				// Heal Block only prevents Pollen Puff from targeting an ally when the user has Heal Block
				if (this.volatiles['healblock']) {
					target = 'adjacentFoe';
				}
				break;
			case 'terastarstorm':
				if (this.species.name === 'Terapagos-Stellar') {
					target = 'allAdjacentFoes';
				}
				break;
			}
			let disabled = moveSlot.disabled;
			if (this.volatiles['dynamax']) {
				// if each of a Pokemon's base moves are disabled by one of these effects, it will Struggle
				const canCauseStruggle = ['Encore', 'Disable', 'Taunt', 'Assault Vest', 'Belch', 'Stuff Cheeks'];
				disabled = this.maxMoveDisabled(moveSlot.id) || disabled && canCauseStruggle.includes(moveSlot.disabledSource!);
			} else if (moveSlot.pp <= 0 && !this.volatiles['partialtrappinglock']) {
				disabled = true;
			}

			if (disabled === 'hidden') {
				disabled = !restrictData;
			}
			if (!disabled) {
				hasValidMove = true;
			}

			moves.push({
				move: moveName,
				id: moveSlot.id,
				pp: moveSlot.pp,
				maxpp: moveSlot.maxpp,
				target,
				disabled,
			});
		}
		return hasValidMove ? moves : [];
	}

	/** This should be passed the base move and not the corresponding max move so we can check how much PP is left. */
	maxMoveDisabled(baseMove: Move | string) {
		baseMove = this.battle.dex.moves.get(baseMove);
		if (!this.getMoveData(baseMove.id)?.pp) return true;
		return !!(baseMove.category === 'Status' && (this.hasItem('assaultvest') || this.volatiles['taunt']));
	}

	getDynamaxRequest(skipChecks?: boolean) {
		// {gigantamax?: string, maxMoves: {[k: string]: string} | null}[]
		if (!skipChecks) {
			if (!this.side.canDynamaxNow()) return;
			if (
				this.species.isMega || this.species.isPrimal || this.species.forme === "Ultra" ||
				this.getItem().zMove || this.canMegaEvo
			) {
				return;
			}
			// Some pokemon species are unable to dynamax
			if (this.species.cannotDynamax || this.illusion?.species.cannotDynamax) return;
		}
		const result: DynamaxOptions = { maxMoves: [] };
		let atLeastOne = false;
		for (const moveSlot of this.moveSlots) {
			const move = this.battle.dex.moves.get(moveSlot.id);
			const maxMove = this.battle.actions.getMaxMove(move, this);
			if (maxMove) {
				if (this.maxMoveDisabled(move)) {
					result.maxMoves.push({ move: maxMove.id, target: maxMove.target, disabled: true });
				} else {
					result.maxMoves.push({ move: maxMove.id, target: maxMove.target });
					atLeastOne = true;
				}
			}
		}
		if (!atLeastOne) return;
		if (this.canGigantamax && this.gigantamax) result.gigantamax = this.canGigantamax;
		return result;
	}

	getMoveRequestData() {
		let lockedMove = this.maybeLocked ? null : this.getLockedMove();

		// Information should be restricted for the last active Pokémon
		const isLastActive = this.isLastActive();
		const canSwitchIn = this.battle.canSwitch(this.side) > 0;
		let moves = this.getMoves(lockedMove, isLastActive);

		if (!moves.length) {
			moves = [{ move: 'Struggle', id: 'struggle' as ID, target: 'randomNormal', disabled: false }];
			lockedMove = 'struggle' as ID;
		}

		const data: PokemonMoveRequestData = {
			moves,
		};

		if (isLastActive) {
			this.maybeDisabled = this.maybeDisabled && !lockedMove;
			this.maybeLocked = this.maybeLocked || this.maybeDisabled;
			if (this.maybeDisabled) {
				data.maybeDisabled = this.maybeDisabled;
			}
			if (this.maybeLocked) {
				data.maybeLocked = this.maybeLocked;
			}
			if (canSwitchIn) {
				if (this.trapped === true) {
					data.trapped = true;
				} else if (this.maybeTrapped) {
					data.maybeTrapped = true;
				}
			}
		} else {
			this.maybeDisabled = false;
			this.maybeLocked = false;
			if (canSwitchIn) {
				// Discovered by selecting a valid Pokémon as a switch target and cancelling.
				if (this.trapped) data.trapped = true;
			}
			this.maybeTrapped = false;
		}

		if (!lockedMove) {
			if (this.canMegaEvo) data.canMegaEvo = true;
			if (this.canMegaEvoX) data.canMegaEvoX = true;
			if (this.canMegaEvoY) data.canMegaEvoY = true;
			if (this.canUltraBurst) data.canUltraBurst = true;
			const canZMove = this.battle.actions.canZMove(this);
			if (canZMove) data.canZMove = canZMove;

			if (this.getDynamaxRequest()) data.canDynamax = true;
			if (data.canDynamax || this.volatiles['dynamax']) data.maxMoves = this.getDynamaxRequest(true);
			if (this.canTerastallize) data.canTerastallize = this.canTerastallize;
		}

		return data;
	}

	getSwitchRequestData(forAlly?: boolean): PokemonSwitchRequestData {
		const entry: PokemonSwitchRequestData = {
			ident: this.fullname,
			// @pokebedrock
			uuid: this.uuid || '',
			details: this.details,
			condition: this.getHealth().secret,
			active: (this.position < this.side.active.length),
			stats: {
				atk: this.baseStoredStats['atk'],
				def: this.baseStoredStats['def'],
				spa: this.baseStoredStats['spa'],
				spd: this.baseStoredStats['spd'],
				spe: this.baseStoredStats['spe'],
			},
			moves: this[forAlly ? 'baseMoves' : 'moves'].map(move => {
				if (move === 'hiddenpower') {
					return `${move}${toID(this.hpType)}${this.battle.gen < 6 ? '' : this.hpPower}` as ID;
				}
				if (move === 'frustration' || move === 'return') {
					const basePowerCallback = this.battle.dex.moves.get(move).basePowerCallback as (pokemon: Pokemon) => number;
					return `${move}${basePowerCallback(this)}` as ID;
				}
				return move as ID;
			}),
			baseAbility: this.baseAbility,
			item: this.item,
			pokeball: this.pokeball,
			// @pokebedrock
			types: this.types,
			// @pokebedrock
			boosts: this.boosts,
			// @pokebedrock
			status: this.status,
		};
		if (this.battle.gen > 6) entry.ability = this.ability;
		if (this.battle.gen >= 9) {
			entry.commanding = !!this.volatiles['commanding'] && !this.fainted;
			entry.reviving = this.isActive && !!this.side.slotConditions[this.position]['revivalblessing'];
		}
		if (this.battle.gen === 9) {
			entry.teraType = this.teraType;
			entry.terastallized = this.terastallized || '';
		}
		return entry;
	}

	isLastActive() {
		if (!this.isActive) return false;
		const allyActive = this.side.active;
		for (let i = this.position + 1; i < allyActive.length; i++) {
			if (allyActive[i] && !allyActive[i].fainted) return false;
		}
		return true;
	}

	positiveBoosts() {
		let boosts = 0;
		let boost: BoostID;
		for (boost in this.boosts) {
			if (this.boosts[boost] > 0) boosts += this.boosts[boost];
		}
		return boosts;
	}

	getCappedBoost(boosts: SparseBoostsTable) {
		const cappedBoost: SparseBoostsTable = {};
		let boostName: BoostID;
		for (boostName in boosts) {
			const boost = boosts[boostName];
			if (!boost) continue;
			cappedBoost[boostName] = this.battle.clampIntRange(this.boosts[boostName] + boost, -6, 6) - this.boosts[boostName];
		}
		return cappedBoost;
	}

	boostBy(boosts: SparseBoostsTable) {
		boosts = this.getCappedBoost(boosts);
		let delta = 0;
		let boostName: BoostID;
		for (boostName in boosts) {
			delta = boosts[boostName]!;
			this.boosts[boostName] += delta;
		}
		return delta;
	}

	clearBoosts() {
		let boostName: BoostID;
		for (boostName in this.boosts) {
			this.boosts[boostName] = 0;
		}
	}

	setBoost(boosts: SparseBoostsTable) {
		let boostName: BoostID;
		for (boostName in boosts) {
			this.boosts[boostName] = boosts[boostName]!;
		}
	}

	copyVolatileFrom(pokemon: Pokemon, switchCause?: string | boolean) {
		this.clearVolatile();
		if (switchCause !== 'shedtail') this.boosts = pokemon.boosts;
		for (const i in pokemon.volatiles) {
			if (switchCause === 'shedtail' && i !== 'substitute') continue;
			if (this.battle.dex.conditions.getByID(i as ID).noCopy) continue;
			// shallow clones
			this.volatiles[i] = this.battle.initEffectState({ ...pokemon.volatiles[i], target: this });
			if (this.volatiles[i].linkedPokemon) {
				delete pokemon.volatiles[i].linkedPokemon;
				delete pokemon.volatiles[i].linkedStatus;
				for (const linkedPoke of this.volatiles[i].linkedPokemon) {
					const linkedPokeLinks = linkedPoke.volatiles[this.volatiles[i].linkedStatus].linkedPokemon;
					linkedPokeLinks[linkedPokeLinks.indexOf(pokemon)] = this;
				}
			}
		}
		pokemon.clearVolatile();
		for (const i in this.volatiles) {
			const volatile = this.getVolatile(i) as Condition;
			this.battle.singleEvent('Copy', volatile, this.volatiles[i], this);
		}
	}

	transformInto(pokemon: Pokemon, effect?: Effect) {
		const species = pokemon.species;
		if (
			pokemon.fainted || this.illusion || pokemon.illusion || (pokemon.volatiles['substitute'] && this.battle.gen >= 5) ||
			(pokemon.transformed && this.battle.gen >= 2) || (this.transformed && this.battle.gen >= 5) ||
			species.name === 'Eternatus-Eternamax' ||
			(['Ogerpon', 'Terapagos'].includes(species.baseSpecies) && (this.terastallized || pokemon.terastallized)) ||
			this.terastallized === 'Stellar'
		) {
			return false;
		}

		if (this.battle.dex.currentMod === 'gen1stadium' && (
			species.name === 'Ditto' ||
			(this.species.name === 'Ditto' && pokemon.moves.includes('transform'))
		)) {
			return false;
		}

		if (!this.setSpecies(species, effect, true)) return false;

		this.transformed = true;
		this.weighthg = pokemon.weighthg;

		const types = pokemon.getTypes(true, true);
		this.setType(pokemon.volatiles['roost'] ? pokemon.volatiles['roost'].typeWas : types, true);
		this.addedType = pokemon.addedType;
		this.knownType = this.isAlly(pokemon) && pokemon.knownType;
		this.apparentType = pokemon.apparentType;

		let statName: StatIDExceptHP;
		for (statName in this.storedStats) {
			this.storedStats[statName] = pokemon.storedStats[statName];
			if (this.modifiedStats) this.modifiedStats[statName] = pokemon.modifiedStats![statName]; // Gen 1: Copy modified stats.
		}
		this.moveSlots = [];
		this.hpType = (this.battle.gen >= 5 ? this.hpType : pokemon.hpType);
		this.hpPower = (this.battle.gen >= 5 ? this.hpPower : pokemon.hpPower);
		this.timesAttacked = pokemon.timesAttacked;
		for (const moveSlot of pokemon.moveSlots) {
			let moveName = moveSlot.move;
			if (moveSlot.id === 'hiddenpower') {
				moveName = 'Hidden Power ' + this.hpType;
			}
			this.moveSlots.push({
				move: moveName,
				id: moveSlot.id,
				pp: moveSlot.maxpp === 1 ? 1 : 5,
				maxpp: this.battle.gen >= 5 ? (moveSlot.maxpp === 1 ? 1 : 5) : moveSlot.maxpp,
				target: moveSlot.target,
				disabled: false,
				used: false,
				virtual: true,
			});
		}
		let boostName: BoostID;
		for (boostName in pokemon.boosts) {
			this.boosts[boostName] = pokemon.boosts[boostName];
		}
		if (this.battle.gen >= 6) {
			// we need to remove all of the overlapping crit volatiles before adding any of them
			const volatilesToCopy = ['dragoncheer', 'focusenergy', 'gmaxchistrike', 'laserfocus'];
			for (const volatile of volatilesToCopy) this.removeVolatile(volatile);
			for (const volatile of volatilesToCopy) {
				if (pokemon.volatiles[volatile]) {
					this.addVolatile(volatile);
					if (volatile === 'gmaxchistrike') this.volatiles[volatile].layers = pokemon.volatiles[volatile].layers;
					if (volatile === 'dragoncheer') this.volatiles[volatile].hasDragonType = pokemon.volatiles[volatile].hasDragonType;
				}
			}
		}
		if (effect) {
			this.battle.add('-transform', this, pokemon, '[from] ' + effect.fullname);
		} else {
			this.battle.add('-transform', this, pokemon);
		}
		if (this.terastallized) {
			this.knownType = true;
			this.apparentType = this.terastallized;
		}
		if (this.battle.gen > 2) this.setAbility(pokemon.ability, this, true, true);

		// Change formes based on held items (for Transform)
		// Only ever relevant in Generation 4 since Generation 3 didn't have item-based forme changes
		if (this.battle.gen === 4) {
			if (this.species.num === 487) {
				// Giratina formes
				if (this.species.name === 'Giratina' && this.item === 'griseousorb') {
					this.formeChange('Giratina-Origin');
				} else if (this.species.name === 'Giratina-Origin' && this.item !== 'griseousorb') {
					this.formeChange('Giratina');
				}
			}
			if (this.species.num === 493) {
				// Arceus formes
				const item = this.getItem();
				const targetForme = (item?.onPlate ? 'Arceus-' + item.onPlate : 'Arceus');
				if (this.species.name !== targetForme) {
					this.formeChange(targetForme);
				}
			}
		}

		// Pokemon transformed into Ogerpon cannot Terastallize
		// restoring their ability to tera after they untransform is handled ELSEWHERE
		if (['Ogerpon', 'Terapagos'].includes(this.species.baseSpecies) && this.canTerastallize) this.canTerastallize = false;

		return true;
	}

	/**
	 * Changes this Pokemon's species to the given speciesId (or species).
	 * This function only handles changes to stats and type.
	 * Use formeChange to handle changes to ability and sending client messages.
	 */
	setSpecies(rawSpecies: Species, source: Effect | null = this.battle.effect, isTransform = false) {
		const species = this.battle.runEvent('ModifySpecies', this, null, source, rawSpecies);
		if (!species) return null;
		this.species = species;

		this.setType(species.types, true);
		this.apparentType = rawSpecies.types.join('/');
		this.addedType = species.addedType || '';
		this.knownType = true;
		this.weighthg = species.weighthg;

		const stats = this.battle.spreadModify(this.species.baseStats, this.set);
		if (this.species.maxHP) stats.hp = this.species.maxHP;

		if (!this.maxhp) {
			this.baseMaxhp = stats.hp;
			this.maxhp = stats.hp;
			this.hp = stats.hp;
		}

		if (!isTransform) this.baseStoredStats = stats;
		let statName: StatIDExceptHP;
		for (statName in this.storedStats) {
			this.storedStats[statName] = stats[statName];
			if (this.modifiedStats) this.modifiedStats[statName] = stats[statName]; // Gen 1: Reset modified stats.
		}
		if (this.battle.gen <= 1) {
			// Gen 1: Re-Apply burn and para drops.
			if (this.status === 'par') this.modifyStat!('spe', 0.25);
			if (this.status === 'brn') this.modifyStat!('atk', 0.5);
		}
		this.speed = this.storedStats.spe;
		return species;
	}

	/**
	 * Changes this Pokemon's forme to match the given speciesId (or species).
	 * This function handles all changes to stats, ability, type, species, etc.
	 * as well as sending all relevant messages sent to the client.
	 */
	formeChange(
		speciesId: string | Species, source: Effect | null = this.battle.effect,
		isPermanent?: boolean, abilitySlot = '0', message?: string
	) {
		const rawSpecies = this.battle.dex.species.get(speciesId);

		const species = this.setSpecies(rawSpecies, source);
		if (!species) return false;

		if (this.battle.gen <= 2) return true;

		// The species the opponent sees
		const apparentSpecies =
			this.illusion ? this.illusion.species.name : species.baseSpecies;
		if (isPermanent) {
			this.baseSpecies = rawSpecies;
			this.details = this.getUpdatedDetails();
			let details = (this.illusion || this).details;
			if (this.terastallized) details += `, tera:${this.terastallized}`;
<<<<<<< HEAD
=======
			this.battle.add('detailschange', this, details);
			this.updateMaxHp();
>>>>>>> 7b8acfea
			if (!source) {
				// Tera forme
				// Ogerpon/Terapagos text goes here
				this.formeRegression = true;
			} else if (source.effectType === 'Item') {
				this.canTerastallize = null; // National Dex behavior
				if (source.zMove) {
					this.battle.add('-burst', this, apparentSpecies, species.requiredItem);
					this.moveThisTurnResult = true; // Ultra Burst counts as an action for Truant
				} else if (source.isPrimalOrb) {
					if (this.illusion) {
						this.ability = '';
						this.battle.add('-primal', this.illusion, species.requiredItem);
					} else {
						this.battle.add('-primal', this, species.requiredItem);
					}
				} else {
					this.battle.add('-mega', this, apparentSpecies, species.requiredItem);
					this.moveThisTurnResult = true; // Mega Evolution counts as an action for Truant
				}
				this.formeRegression = true;
			} else if (source.effectType === 'Status') {
				// Shaymin-Sky -> Shaymin
				this.battle.add('-formechange', this, species.name, message);
			}
			// @pokebedrock - Send Details changed after, so mega effect can look good.
			this.battle.add('detailschange', this, details);
		} else {
			if (source?.effectType === 'Ability') {
				this.battle.add('-formechange', this, species.name, message, `[from] ability: ${source.name}`);
			} else {
				this.battle.add('-formechange', this, this.illusion ? this.illusion.species.name : species.name, message);
			}
		}
		if (isPermanent && (!source || !['disguise', 'iceface'].includes(source.id))) {
			if (this.illusion && source) {
				// Tera forme by Ogerpon or Terapagos breaks the Illusion
				this.ability = ''; // Don't allow Illusion to wear off
			}
			const ability = species.abilities[abilitySlot] || species.abilities['0'];
			// Ogerpon's forme change doesn't override permanent abilities
			if (source || !this.getAbility().flags['cantsuppress']) this.setAbility(ability, null, true);
			// However, its ability does reset upon switching out
			this.baseAbility = toID(ability);
		}
		if (this.terastallized) {
			this.knownType = true;
			this.apparentType = this.terastallized;
		}
		return true;
	}

	updateMaxHp() {
		const newBaseMaxHp = Math.floor(Math.floor(
			2 * this.species.baseStats['hp'] + this.set.ivs['hp'] + Math.floor(this.set.evs['hp'] / 4) + 100
		) * this.level / 100 + 10);
		if (newBaseMaxHp === this.baseMaxhp) return;
		this.baseMaxhp = newBaseMaxHp;
		const newMaxHP = this.volatiles['dynamax'] ? (2 * this.baseMaxhp) : this.baseMaxhp;
		this.hp = newMaxHP - (this.maxhp - this.hp);
		if (this.hp < 0) this.hp = this.fainted ? 0 : 1; // latest should never happen
		this.maxhp = newMaxHP;
		if (this.hp) this.battle.add('-heal', this, this.getHealth, '[silent]');
	}

	clearVolatile(includeSwitchFlags = true) {
		this.boosts = {
			atk: 0,
			def: 0,
			spa: 0,
			spd: 0,
			spe: 0,
			accuracy: 0,
			evasion: 0,
		};

		if (this.battle.gen === 1 && this.baseMoves.includes('mimic' as ID) && !this.transformed) {
			const moveslot = this.baseMoves.indexOf('mimic' as ID);
			const mimicPP = this.moveSlots[moveslot] ? this.moveSlots[moveslot].pp : 16;
			this.moveSlots = this.baseMoveSlots.slice();
			this.moveSlots[moveslot].pp = mimicPP;
		} else {
			this.moveSlots = this.baseMoveSlots.slice();
		}

		this.transformed = false;
		this.ability = this.baseAbility;
		this.hpType = this.baseHpType;
		this.hpPower = this.baseHpPower;
		if (this.canTerastallize === false) this.canTerastallize = this.teraType;
		for (const i in this.volatiles) {
			if (this.volatiles[i].linkedStatus) {
				this.removeLinkedVolatiles(this.volatiles[i].linkedStatus, this.volatiles[i].linkedPokemon);
			}
		}
		if (this.species.name === 'Eternatus-Eternamax' && this.volatiles['dynamax']) {
			this.volatiles = { dynamax: this.volatiles['dynamax'] };
		} else {
			this.volatiles = {};
		}
		if (includeSwitchFlags) {
			this.switchFlag = false;
			this.forceSwitchFlag = false;
		}

		this.lastMove = null;
		if (this.battle.gen === 2) this.lastMoveEncore = null;
		this.lastMoveUsed = null;
		this.moveThisTurn = '';
		this.moveLastTurnResult = undefined;
		this.moveThisTurnResult = undefined;

		this.lastDamage = 0;
		this.attackedBy = [];
		this.hurtThisTurn = null;
		this.newlySwitched = true;
		this.beingCalledBack = false;

		this.volatileStaleness = undefined;

		delete this.abilityState.started;
		delete this.itemState.started;

		this.setSpecies(this.baseSpecies);
	}

	hasType(type: string | string[]) {
		const thisTypes = this.getTypes();
		if (typeof type === 'string') {
			return thisTypes.includes(type);
		}

		for (const typeName of type) {
			if (thisTypes.includes(typeName)) return true;
		}
		return false;
	}

	/**
	 * This function only puts the pokemon in the faint queue;
	 * actually setting of this.fainted comes later when the
	 * faint queue is resolved.
	 *
	 * Returns the amount of damage actually dealt
	 */
	faint(source: Pokemon | null = null, effect: Effect | null = null) {
		if (this.fainted || this.faintQueued) return 0;
		const d = this.hp;
		this.hp = 0;
		this.switchFlag = false;
		this.faintQueued = true;
		this.battle.faintQueue.push({
			target: this,
			source,
			effect,
		});
		return d;
	}

	damage(d: number, source: Pokemon | null = null, effect: Effect | null = null) {
		if (!this.hp || isNaN(d) || d <= 0) return 0;
		if (d < 1 && d > 0) d = 1;
		d = this.battle.trunc(d);
		this.hp -= d;
		if (this.hp <= 0) {
			d += this.hp;
			this.faint(source, effect);
		}
		return d;
	}

	tryTrap(isHidden = false) {
		if (!this.runStatusImmunity('trapped')) return false;
		if (this.trapped && isHidden) return true;
		this.trapped = isHidden ? 'hidden' : true;
		return true;
	}

	hasMove(moveid: string) {
		moveid = toID(moveid);
		if (moveid.substr(0, 11) === 'hiddenpower') moveid = 'hiddenpower';
		for (const moveSlot of this.moveSlots) {
			if (moveid === moveSlot.id) {
				return moveid;
			}
		}
		return false;
	}

	disableMove(moveid: string, isHidden?: boolean, sourceEffect?: Effect) {
		if (!sourceEffect && this.battle.event) {
			sourceEffect = this.battle.effect;
		}
		moveid = toID(moveid);

		for (const moveSlot of this.moveSlots) {
			if (moveSlot.id === moveid && moveSlot.disabled !== true) {
				moveSlot.disabled = isHidden ? 'hidden' : true;
				moveSlot.disabledSource = (sourceEffect?.name || moveSlot.move);
			}
		}
	}

	/** Returns the amount of damage actually healed */
	heal(d: number, source: Pokemon | null = null, effect: Effect | null = null) {
		if (!this.hp) return false;
		d = this.battle.trunc(d);
		if (isNaN(d)) return false;
		if (d <= 0) return false;
		if (this.hp >= this.maxhp) return false;
		this.hp += d;
		if (this.hp > this.maxhp) {
			d -= this.hp - this.maxhp;
			this.hp = this.maxhp;
		}
		return d;
	}

	/**
	* @pokebedrock - Add revive function
	*
   * Revives a pokemon from a fainted state.
   * @param newHealth
   */
	revive(newHealth = this.maxhp) {
		this.side.pokemonLeft++;
		this.fainted = false;
		this.faintQueued = false;
		this.subFainted = false;
		this.status = '';
		this.hp = 1; // Needed so hp functions works
		this.sethp(newHealth);
	}

	/**
	 * @pokebedrock - Add useBagItem function
	 *
	 * Uses a bag item on the pokemon.
	 * @param itemId
	 * @param moveName
	 */
	useBagItem(itemId: string, moveName?: string) {
		const bagItem = bagItems.get(itemId);
		if (bagItem === undefined)
			throw new Error(`No item registered for item id ${itemId}`);
		bagItem(this.battle, this, moveName);
	}

	/** Sets HP, returns delta */
	sethp(d: number) {
		if (!this.hp) return 0;
		d = this.battle.trunc(d);
		if (isNaN(d)) return;
		if (d < 1) d = 1;
		d -= this.hp;
		this.hp += d;
		if (this.hp > this.maxhp) {
			d -= this.hp - this.maxhp;
			this.hp = this.maxhp;
		}
		return d;
	}

	trySetStatus(status: string | Condition, source: Pokemon | null = null, sourceEffect: Effect | null = null) {
		return this.setStatus(this.status || status, source, sourceEffect);
	}

	/** Unlike clearStatus, gives cure message */
	cureStatus(silent = false) {
		if (!this.hp || !this.status) return false;
		this.battle.add('-curestatus', this, this.status, silent ? '[silent]' : '[msg]');
		if (this.status === 'slp' && this.removeVolatile('nightmare')) {
			this.battle.add('-end', this, 'Nightmare', '[silent]');
		}
		this.setStatus('');
		return true;
	}

	setStatus(
		status: string | Condition,
		source: Pokemon | null = null,
		sourceEffect: Effect | null = null,
		ignoreImmunities = false
	) {
		if (!this.hp) return false;
		status = this.battle.dex.conditions.get(status);
		if (this.battle.event) {
			if (!source) source = this.battle.event.source;
			if (!sourceEffect) sourceEffect = this.battle.effect;
		}
		if (!source) source = this;

		if (this.status === status.id) {
			if ((sourceEffect as Move)?.status === this.status) {
				this.battle.add('-fail', this, this.status);
			} else if ((sourceEffect as Move)?.status) {
				this.battle.add('-fail', source);
				this.battle.attrLastMove('[still]');
			}
			return false;
		}

		if (
			!ignoreImmunities && status.id && !(source?.hasAbility('corrosion') && ['tox', 'psn'].includes(status.id))
		) {
			// the game currently never ignores immunities
			if (!this.runStatusImmunity(status.id === 'tox' ? 'psn' : status.id)) {
				this.battle.debug('immune to status');
				if ((sourceEffect as Move)?.status) {
					this.battle.add('-immune', this);
				}
				return false;
			}
		}
		const prevStatus = this.status;
		const prevStatusState = this.statusState;
		if (status.id) {
			const result: boolean = this.battle.runEvent('SetStatus', this, source, sourceEffect, status);
			if (!result) {
				this.battle.debug('set status [' + status.id + '] interrupted');
				return result;
			}
		}

		this.status = status.id;
		this.statusState = this.battle.initEffectState({ id: status.id, target: this });
		if (source) this.statusState.source = source;
		if (status.duration) this.statusState.duration = status.duration;
		if (status.durationCallback) {
			this.statusState.duration = status.durationCallback.call(this.battle, this, source, sourceEffect);
		}

		if (status.id && !this.battle.singleEvent('Start', status, this.statusState, this, source, sourceEffect)) {
			this.battle.debug('status start [' + status.id + '] interrupted');
			// cancel the setstatus
			this.status = prevStatus;
			this.statusState = prevStatusState;
			return false;
		}
		if (status.id && !this.battle.runEvent('AfterSetStatus', this, source, sourceEffect, status)) {
			return false;
		}
		return true;
	}

	/**
	 * Unlike cureStatus, does not give cure message
	 */
	clearStatus() {
		if (!this.hp || !this.status) return false;
		if (this.status === 'slp' && this.removeVolatile('nightmare')) {
			this.battle.add('-end', this, 'Nightmare', '[silent]');
		}
		this.setStatus('');
		return true;
	}

	getStatus() {
		return this.battle.dex.conditions.getByID(this.status);
	}

	eatItem(force?: boolean, source?: Pokemon, sourceEffect?: Effect) {
		if (!this.item || this.itemState.knockedOff) return false;
		if ((!this.hp && this.item !== 'jabocaberry' && this.item !== 'rowapberry') || !this.isActive) return false;

		if (!sourceEffect && this.battle.effect) sourceEffect = this.battle.effect;
		if (!source && this.battle.event?.target) source = this.battle.event.target;
		const item = this.getItem();
		if (sourceEffect?.effectType === 'Item' && this.item !== sourceEffect.id && source === this) {
			// if an item is telling us to eat it but we aren't holding it, we probably shouldn't eat what we are holding
			return false;
		}
		if (
			this.battle.runEvent('UseItem', this, null, null, item) &&
			(force || this.battle.runEvent('TryEatItem', this, null, null, item))
		) {
			this.battle.add('-enditem', this, item, '[eat]');

			this.battle.singleEvent('Eat', item, this.itemState, this, source, sourceEffect);
			this.battle.runEvent('EatItem', this, null, null, item);

			if (RESTORATIVE_BERRIES.has(item.id)) {
				switch (this.pendingStaleness) {
				case 'internal':
					if (this.staleness !== 'external') this.staleness = 'internal';
					break;
				case 'external':
					this.staleness = 'external';
					break;
				}
				this.pendingStaleness = undefined;
			}

			this.lastItem = this.item;
			this.item = '';
			this.battle.clearEffectState(this.itemState);
			this.usedItemThisTurn = true;
			this.ateBerry = true;
			this.battle.runEvent('AfterUseItem', this, null, null, item);
			return true;
		}
		return false;
	}

	useItem(source?: Pokemon, sourceEffect?: Effect) {
		if ((!this.hp && !this.getItem().isGem) || !this.isActive) return false;
		if (!this.item || this.itemState.knockedOff) return false;

		if (!sourceEffect && this.battle.effect) sourceEffect = this.battle.effect;
		if (!source && this.battle.event?.target) source = this.battle.event.target;
		const item = this.getItem();
		if (sourceEffect?.effectType === 'Item' && this.item !== sourceEffect.id && source === this) {
			// if an item is telling us to eat it but we aren't holding it, we probably shouldn't eat what we are holding
			return false;
		}
		if (this.battle.runEvent('UseItem', this, null, null, item)) {
			switch (item.id) {
			case 'redcard':
				this.battle.add('-enditem', this, item, `[of] ${source}`);
				break;
			default:
				if (item.isGem) {
					this.battle.add('-enditem', this, item, '[from] gem');
				} else {
					this.battle.add('-enditem', this, item);
				}
				break;
			}
			if (item.boosts) {
				this.battle.boost(item.boosts, this, source, item);
			}

			this.battle.singleEvent('Use', item, this.itemState, this, source, sourceEffect);

			this.lastItem = this.item;
			this.item = '';
			this.battle.clearEffectState(this.itemState);
			this.usedItemThisTurn = true;
			this.battle.runEvent('AfterUseItem', this, null, null, item);
			return true;
		}
		return false;
	}

	takeItem(source?: Pokemon) {
		if (!this.item || this.itemState.knockedOff) return false;
		if (!source) source = this;
		if (this.battle.gen === 4) {
			if (toID(this.ability) === 'multitype') return false;
			if (toID(source.ability) === 'multitype') return false;
		}
		const item = this.getItem();
		if (this.battle.runEvent('TakeItem', this, source, null, item)) {
			this.item = '';
			const oldItemState = this.itemState;
			this.battle.clearEffectState(this.itemState);
			this.pendingStaleness = undefined;
			this.battle.singleEvent('End', item, oldItemState, this);
			this.battle.runEvent('AfterTakeItem', this, null, null, item);
			return item;
		}
		return false;
	}

	setItem(item: string | Item, source?: Pokemon, effect?: Effect) {
		if (!this.hp || !this.isActive) return false;
		if (this.itemState.knockedOff) return false;
		if (typeof item === 'string') item = this.battle.dex.items.get(item);

		const effectid = this.battle.effect ? this.battle.effect.id : '';
		if (RESTORATIVE_BERRIES.has('leppaberry' as ID)) {
			const inflicted = ['trick', 'switcheroo'].includes(effectid);
			const external = inflicted && source && !source.isAlly(this);
			this.pendingStaleness = external ? 'external' : 'internal';
		} else {
			this.pendingStaleness = undefined;
		}
		const oldItem = this.getItem();
		const oldItemState = this.itemState;
		this.item = item.id;
		this.itemState = this.battle.initEffectState({ id: item.id, target: this });
		if (oldItem.exists) this.battle.singleEvent('End', oldItem, oldItemState, this);
		if (item.id) {
			this.battle.singleEvent('Start', item, this.itemState, this, source, effect);
		}
		return true;
	}

	getItem() {
		return this.battle.dex.items.getByID(this.item);
	}

	hasItem(item: string | string[]) {
		if (Array.isArray(item)) {
			if (!item.map(toID).includes(this.item)) return false;
		} else {
			if (toID(item) !== this.item) return false;
		}
		return !this.ignoringItem();
	}

	clearItem() {
		return this.setItem('');
	}

	setAbility(ability: string | Ability, source?: Pokemon | null, isFromFormeChange = false, isTransform = false) {
		if (!this.hp) return false;
		if (typeof ability === 'string') ability = this.battle.dex.abilities.get(ability);
		const oldAbility = this.ability;
		if (!isFromFormeChange) {
			if (ability.flags['cantsuppress'] || this.getAbility().flags['cantsuppress']) return false;
		}
		if (!isFromFormeChange && !isTransform) {
			const setAbilityEvent: boolean | null = this.battle.runEvent('SetAbility', this, source, this.battle.effect, ability);
			if (!setAbilityEvent) return setAbilityEvent;
		}
		this.battle.singleEvent('End', this.battle.dex.abilities.get(oldAbility), this.abilityState, this, source);
		if (this.battle.effect && this.battle.effect.effectType === 'Move' && !isFromFormeChange) {
			this.battle.add(
				'-endability', this, this.battle.dex.abilities.get(oldAbility),
				`[from] move: ${this.battle.dex.moves.get(this.battle.effect.id)}`
			);
		}
		this.ability = ability.id;
		this.abilityState = this.battle.initEffectState({ id: ability.id, target: this });
		if (ability.id && this.battle.gen > 3 &&
			(!isTransform || oldAbility !== ability.id || this.battle.gen <= 4)) {
			this.battle.singleEvent('Start', ability, this.abilityState, this, source);
		}
		return oldAbility;
	}

	getAbility() {
		return this.battle.dex.abilities.getByID(this.ability);
	}

	hasAbility(ability: string | string[]) {
		if (Array.isArray(ability)) {
			if (!ability.map(toID).includes(this.ability)) return false;
		} else {
			if (toID(ability) !== this.ability) return false;
		}
		return !this.ignoringAbility();
	}

	clearAbility() {
		return this.setAbility('');
	}

	getNature() {
		return this.battle.dex.natures.get(this.set.nature);
	}

	addVolatile(
		status: string | Condition, source: Pokemon | null = null, sourceEffect: Effect | null = null,
		linkedStatus: string | Condition | null = null
	): boolean | any {
		let result;
		status = this.battle.dex.conditions.get(status);
		if (!this.hp && !status.affectsFainted) return false;
		if (linkedStatus && source && !source.hp) return false;
		if (this.battle.event) {
			if (!source) source = this.battle.event.source;
			if (!sourceEffect) sourceEffect = this.battle.effect;
		}
		if (!source) source = this;

		if (this.volatiles[status.id]) {
			if (!status.onRestart) return false;
			return this.battle.singleEvent('Restart', status, this.volatiles[status.id], this, source, sourceEffect);
		}
		if (!this.runStatusImmunity(status.id)) {
			this.battle.debug('immune to volatile status');
			if ((sourceEffect as Move)?.status) {
				this.battle.add('-immune', this);
			}
			return false;
		}
		result = this.battle.runEvent('TryAddVolatile', this, source, sourceEffect, status);
		if (!result) {
			this.battle.debug('add volatile [' + status.id + '] interrupted');
			return result;
		}
		this.volatiles[status.id] = this.battle.initEffectState({ id: status.id, name: status.name, target: this });
		if (source) {
			this.volatiles[status.id].source = source;
			this.volatiles[status.id].sourceSlot = source.getSlot();
		}
		if (sourceEffect) this.volatiles[status.id].sourceEffect = sourceEffect;
		if (status.duration) this.volatiles[status.id].duration = status.duration;
		if (status.durationCallback) {
			this.volatiles[status.id].duration = status.durationCallback.call(this.battle, this, source, sourceEffect);
		}
		result = this.battle.singleEvent('Start', status, this.volatiles[status.id], this, source, sourceEffect);
		if (!result) {
			// cancel
			delete this.volatiles[status.id];
			return result;
		}
		if (linkedStatus && source) {
			if (!source.volatiles[linkedStatus.toString()]) {
				source.addVolatile(linkedStatus, this, sourceEffect);
				source.volatiles[linkedStatus.toString()].linkedPokemon = [this];
				source.volatiles[linkedStatus.toString()].linkedStatus = status;
			} else {
				source.volatiles[linkedStatus.toString()].linkedPokemon.push(this);
			}
			this.volatiles[status.toString()].linkedPokemon = [source];
			this.volatiles[status.toString()].linkedStatus = linkedStatus;
		}
		return true;
	}

	getVolatile(status: string | Effect) {
		status = this.battle.dex.conditions.get(status) as Effect;
		if (!this.volatiles[status.id]) return null;
		return status;
	}

	removeVolatile(status: string | Effect) {
		if (!this.hp) return false;
		status = this.battle.dex.conditions.get(status) as Effect;
		if (!this.volatiles[status.id]) return false;
		const { linkedPokemon, linkedStatus } = this.volatiles[status.id];
		this.battle.singleEvent('End', status, this.volatiles[status.id], this);
		delete this.volatiles[status.id];
		if (linkedPokemon) {
			this.removeLinkedVolatiles(linkedStatus, linkedPokemon);
		}
		return true;
	}

	removeLinkedVolatiles(linkedStatus: string | Effect, linkedPokemon: Pokemon[]) {
		linkedStatus = linkedStatus.toString();
		for (const linkedPoke of linkedPokemon) {
			const volatileData = linkedPoke.volatiles[linkedStatus];
			if (!volatileData) continue;
			volatileData.linkedPokemon.splice(volatileData.linkedPokemon.indexOf(this), 1);
			if (volatileData.linkedPokemon.length === 0) {
				linkedPoke.removeVolatile(linkedStatus);
			}
		}
	}

	getHealth = () => {
		if (!this.hp) return { side: this.side.id, secret: '0 fnt', shared: '0 fnt' };
		let secret = `${this.hp}/${this.maxhp}`;
		let shared;
		if (this.battle.reportExactHP) {
			shared = secret;
		} else if (this.battle.reportPercentages || this.battle.gen >= 7) {
			// HP Percentage Mod mechanics
			let percentage = Math.ceil(100 * this.hp / this.maxhp);
			if (percentage === 100 && this.hp < this.maxhp) {
				percentage = 99;
			}
			shared = `${percentage}/100`;
		} else {
			/**
			 * In-game accurate pixel health mechanics
			 * PS doesn't use pixels after Gen 6, but for reference:
			 * - [Gen 7] SM uses 99 pixels
			 * - [Gen 7] USUM uses 86 pixels
			 * */
			const pixels = Math.floor(48 * this.hp / this.maxhp) || 1;
			shared = `${pixels}/48`;
			if (this.battle.gen >= 5) {
				if (pixels === 9) {
					shared += this.hp * 5 > this.maxhp ? 'y' : 'r';
				} else if (pixels === 24) {
					shared += this.hp * 2 > this.maxhp ? 'g' : 'y';
				}
			}
		}
		if (this.status) {
			secret += ` ${this.status}`;
			shared += ` ${this.status}`;
		}
		return { side: this.side.id, secret, shared };
	};

	/**
	 * Sets a type (except on Arceus, who resists type changes)
	 */
	setType(newType: string | string[], enforce = false) {
		if (!enforce) {
			// No Pokemon should be able to have Stellar as a base type
			if (typeof newType === 'string' ? newType === 'Stellar' : newType.includes('Stellar')) return false;
			// First type of Arceus, Silvally cannot be normally changed
			if ((this.battle.gen >= 5 && (this.species.num === 493 || this.species.num === 773)) ||
				(this.battle.gen === 4 && this.hasAbility('multitype'))) {
				return false;
			}
			// Terastallized Pokemon cannot have their base type changed except via forme change
			if (this.terastallized) return false;
		}

		if (!newType) throw new Error("Must pass type to setType");
		this.types = (typeof newType === 'string' ? [newType] : newType);
		this.addedType = '';
		this.knownType = true;
		this.apparentType = this.types.join('/');

		return true;
	}

	/** Removes any types added previously and adds another one. */
	addType(newType: string) {
		if (this.terastallized) return false;
		this.addedType = newType;
		return true;
	}

	getTypes(excludeAdded?: boolean, preterastallized?: boolean): string[] {
		if (!preterastallized && this.terastallized && this.terastallized !== 'Stellar') {
			return [this.terastallized];
		}
		const types = this.battle.runEvent('Type', this, null, null, this.types);
		if (!types.length) types.push(this.battle.gen >= 5 ? 'Normal' : '???');
		if (!excludeAdded && this.addedType) return types.concat(this.addedType);
		return types;
	}

	isGrounded(negateImmunity = false) {
		if ('gravity' in this.battle.field.pseudoWeather) return true;
		if ('ingrain' in this.volatiles && this.battle.gen >= 4) return true;
		if ('smackdown' in this.volatiles) return true;
		const item = (this.ignoringItem() ? '' : this.item);
		if (item === 'ironball') return true;
		// If a Fire/Flying type uses Burn Up and Roost, it becomes ???/Flying-type, but it's still grounded.
		if (!negateImmunity && this.hasType('Flying') && !(this.hasType('???') && 'roost' in this.volatiles)) return false;
		if (this.hasAbility('levitate') && !this.battle.suppressingAbility(this)) return null;
		if ('magnetrise' in this.volatiles) return false;
		if ('telekinesis' in this.volatiles) return false;
		return item !== 'airballoon';
	}

	isSemiInvulnerable() {
		return (this.volatiles['fly'] || this.volatiles['bounce'] || this.volatiles['dive'] || this.volatiles['dig'] ||
			this.volatiles['phantomforce'] || this.volatiles['shadowforce'] || this.isSkyDropped());
	}

	isSkyDropped() {
		if (this.volatiles['skydrop']) return true;
		for (const foeActive of this.side.foe.active) {
			if (foeActive.volatiles['skydrop'] && foeActive.volatiles['skydrop'].source === this) {
				return true;
			}
		}
		return false;
	}

	/** Specifically: is protected against a single-target damaging move */
	isProtected() {
		return !!(
			this.volatiles['protect'] || this.volatiles['detect'] || this.volatiles['maxguard'] ||
			this.volatiles['kingsshield'] || this.volatiles['spikyshield'] || this.volatiles['banefulbunker'] ||
			this.volatiles['obstruct'] || this.volatiles['silktrap'] || this.volatiles['burningbulwark']
		);
	}

	/**
	 * Like Field.effectiveWeather(), but ignores sun and rain if
	 * the Utility Umbrella is active for the Pokemon.
	 */
	effectiveWeather() {
		const weather = this.battle.field.effectiveWeather();
		switch (weather) {
		case 'sunnyday':
		case 'raindance':
		case 'desolateland':
		case 'primordialsea':
			if (this.hasItem('utilityumbrella')) return '';
		}
		return weather;
	}

	runEffectiveness(move: ActiveMove) {
		let totalTypeMod = 0;
		if (this.terastallized && move.type === 'Stellar') {
			totalTypeMod = 1;
		} else {
			for (const type of this.getTypes()) {
				let typeMod = this.battle.dex.getEffectiveness(move, type);
				typeMod = this.battle.singleEvent('Effectiveness', move, null, this, type, move, typeMod);
				totalTypeMod += this.battle.runEvent('Effectiveness', this, type, move, typeMod);
			}
		}
		if (this.species.name === 'Terapagos-Terastal' && this.hasAbility('Tera Shell') &&
			!this.battle.suppressingAbility(this)) {
			if (this.abilityState.resisted) return -1; // all hits of multi-hit move should be not very effective
			if (move.category === 'Status' || move.id === 'struggle' || !this.runImmunity(move) ||
				totalTypeMod < 0 || this.hp < this.maxhp) {
				return totalTypeMod;
			}

			this.battle.add('-activate', this, 'ability: Tera Shell');
			this.abilityState.resisted = true;
			return -1;
		}
		return totalTypeMod;
	}

	/** false = immune, true = not immune */
	runImmunity(source: ActiveMove | string, message?: string | boolean) {
		if (!source) return true;
		const type: string = typeof source !== 'string' ? source.type : source;
		if (typeof source !== 'string') {
			if (source.ignoreImmunity && (source.ignoreImmunity === true || source.ignoreImmunity[type])) {
				return true;
			}
		}
		if (!type || type === '???') return true;
		if (!this.battle.dex.types.isName(type)) {
			throw new Error("Use runStatusImmunity for " + type);
		}

		const negateImmunity = !this.battle.runEvent('NegateImmunity', this, type);
		const notImmune = type === 'Ground' ?
			this.isGrounded(negateImmunity) :
			negateImmunity || this.battle.dex.getImmunity(type, this);
		if (notImmune) return true;
		if (!message) return false;
		if (notImmune === null) {
			this.battle.add('-immune', this, '[from] ability: Levitate');
		} else {
			this.battle.add('-immune', this);
		}
		return false;
	}

	runStatusImmunity(type: string, message?: string) {
		if (this.fainted) return false;
		if (!type) return true;

		if (!this.battle.dex.getImmunity(type, this)) {
			this.battle.debug('natural status immunity');
			if (message) {
				this.battle.add('-immune', this);
			}
			return false;
		}
		const immunity = this.battle.runEvent('Immunity', this, null, null, type);
		if (!immunity) {
			this.battle.debug('artificial status immunity');
			if (message && immunity !== null) {
				this.battle.add('-immune', this);
			}
			return false;
		}
		return true;
	}

	destroy() {
		// deallocate ourself
		// get rid of some possibly-circular references
		(this as any).battle = null!;
		(this as any).side = null!;
	}
}<|MERGE_RESOLUTION|>--- conflicted
+++ resolved
@@ -18,14 +18,9 @@
 	move: string;
 	pp: number;
 	maxpp: number;
-<<<<<<< HEAD
 	// @pokebedrock - Specify type as MoveTarget
 	target?: MoveTarget;
-	disabled: boolean | string;
-=======
-	target?: string;
 	disabled: boolean | 'hidden';
->>>>>>> 7b8acfea
 	disabledSource?: string;
 	used: boolean;
 	virtual?: boolean;
@@ -1460,11 +1455,8 @@
 			this.details = this.getUpdatedDetails();
 			let details = (this.illusion || this).details;
 			if (this.terastallized) details += `, tera:${this.terastallized}`;
-<<<<<<< HEAD
-=======
 			this.battle.add('detailschange', this, details);
 			this.updateMaxHp();
->>>>>>> 7b8acfea
 			if (!source) {
 				// Tera forme
 				// Ogerpon/Terapagos text goes here

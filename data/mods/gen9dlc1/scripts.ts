--- conflicted
+++ resolved
@@ -35,17 +35,6 @@
 			}
 			if (pokemon.species.name === 'Terapagos-Terastal') {
 				pokemon.formeChange('Terapagos-Stellar', null, true);
-<<<<<<< HEAD
-				pokemon.baseMaxhp = Math.floor(Math.floor(
-					2 * pokemon.species.baseStats['hp'] + pokemon.set.ivs['hp'] + Math.floor(pokemon.set.evs['hp'] / 4) + 100
-				) * pokemon.level / 100 + 10);
-				const newMaxHP = pokemon.baseMaxhp;
-				pokemon.hp = newMaxHP - (pokemon.maxhp - pokemon.hp);
-				pokemon.maxhp = newMaxHP;
-				// @pokebedrock - Add details to the heal message
-				this.battle.add('-heal', pokemon, pokemon.details, pokemon.getHealth, '[silent]');
-=======
->>>>>>> 7b8acfea
 			}
 			if (pokemon.species.baseSpecies === 'Morpeko' && !pokemon.transformed &&
 				pokemon.baseSpecies.id !== pokemon.species.id

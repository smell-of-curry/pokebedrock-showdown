/*

Ratings and how they work:

-1: Detrimental
	  An ability that severely harms the user.
	ex. Defeatist, Slow Start

 0: Useless
	  An ability with no overall benefit in a singles battle.
	ex. Color Change, Plus

 1: Ineffective
	  An ability that has minimal effect or is only useful in niche situations.
	ex. Light Metal, Suction Cups

 2: Useful
	  An ability that can be generally useful.
	ex. Flame Body, Overcoat

 3: Effective
	  An ability with a strong effect on the user or foe.
	ex. Chlorophyll, Sturdy

 4: Very useful
	  One of the more popular abilities. It requires minimal support to be effective.
	ex. Adaptability, Magic Bounce

 5: Essential
	  The sort of ability that defines metagames.
	ex. Imposter, Shadow Tag

*/

export const Abilities: import('../sim/dex-abilities').AbilityDataTable = {
	noability: {
		isNonstandard: "Past",
		flags: {},
		name: "No Ability",
		rating: 0.1,
		num: 0,
	},
	adaptability: {
		onModifySTAB(stab, source, target, move) {
			if (move.forceSTAB || source.hasType(move.type)) {
				if (stab === 2) {
					return 2.25;
				}
				return 2;
			}
		},
		flags: {},
		name: "Adaptability",
		rating: 4,
		num: 91,
	},
	aerilate: {
		onModifyTypePriority: -1,
		onModifyType(move, pokemon) {
			const noModifyType = [
				'judgment', 'multiattack', 'naturalgift', 'revelationdance', 'technoblast', 'terrainpulse', 'weatherball',
			];
			if (move.type === 'Normal' && (!noModifyType.includes(move.id) || this.activeMove?.isMax) &&
				!(move.isZ && move.category !== 'Status') && !(move.name === 'Tera Blast' && pokemon.terastallized)) {
				move.type = 'Flying';
				move.typeChangerBoosted = this.effect;
			}
		},
		onBasePowerPriority: 23,
		onBasePower(basePower, pokemon, target, move) {
			if (move.typeChangerBoosted === this.effect) return this.chainModify([4915, 4096]);
		},
		flags: {},
		name: "Aerilate",
		rating: 4,
		num: 184,
	},
	aftermath: {
		onDamagingHitOrder: 1,
		onDamagingHit(damage, target, source, move) {
			if (!target.hp && this.checkMoveMakesContact(move, source, target, true)) {
				this.damage(source.baseMaxhp / 4, source, target);
			}
		},
		flags: {},
		name: "Aftermath",
		rating: 2,
		num: 106,
	},
	airlock: {
		onSwitchIn(pokemon) {
			// Air Lock does not activate when Skill Swapped or when Neutralizing Gas leaves the field
			this.add('-ability', pokemon, 'Air Lock');
			((this.effect as any).onStart as (p: Pokemon) => void).call(this, pokemon);
		},
		onStart(pokemon) {
			pokemon.abilityState.ending = false; // Clear the ending flag
			this.eachEvent('WeatherChange', this.effect);
		},
		onEnd(pokemon) {
			pokemon.abilityState.ending = true;
			this.eachEvent('WeatherChange', this.effect);
		},
		suppressWeather: true,
		flags: {},
		name: "Air Lock",
		rating: 1.5,
		num: 76,
	},
	analytic: {
		onBasePowerPriority: 21,
		onBasePower(basePower, pokemon) {
			let boosted = true;
			for (const target of this.getAllActive()) {
				if (target === pokemon) continue;
				if (this.queue.willMove(target)) {
					boosted = false;
					break;
				}
			}
			if (boosted) {
				this.debug('Analytic boost');
				return this.chainModify([5325, 4096]);
			}
		},
		flags: {},
		name: "Analytic",
		rating: 2.5,
		num: 148,
	},
	angerpoint: {
		onHit(target, source, move) {
			if (!target.hp) return;
			if (move?.effectType === 'Move' && target.getMoveHitData(move).crit) {
				this.boost({ atk: 12 }, target, target);
			}
		},
		flags: {},
		name: "Anger Point",
		rating: 1,
		num: 83,
	},
	angershell: {
		onDamage(damage, target, source, effect) {
			if (
				effect.effectType === "Move" &&
				!effect.multihit &&
				!(effect.hasSheerForce && source.hasAbility('sheerforce'))
			) {
				this.effectState.checkedAngerShell = false;
			} else {
				this.effectState.checkedAngerShell = true;
			}
		},
		onTryEatItem(item) {
			const healingItems = [
				'aguavberry', 'enigmaberry', 'figyberry', 'iapapaberry', 'magoberry', 'sitrusberry', 'wikiberry', 'oranberry', 'berryjuice',
			];
			if (healingItems.includes(item.id)) {
				return this.effectState.checkedAngerShell;
			}
			return true;
		},
		onAfterMoveSecondary(target, source, move) {
			this.effectState.checkedAngerShell = true;
			if (!source || source === target || !target.hp || !move.totalDamage) return;
			const lastAttackedBy = target.getLastAttackedBy();
			if (!lastAttackedBy) return;
			const damage = move.multihit ? move.totalDamage : lastAttackedBy.damage;
			if (target.hp <= target.maxhp / 2 && target.hp + damage > target.maxhp / 2) {
				this.boost({ atk: 1, spa: 1, spe: 1, def: -1, spd: -1 }, target, target);
			}
		},
		flags: {},
		name: "Anger Shell",
		rating: 3,
		num: 271,
	},
	anticipation: {
		onStart(pokemon) {
			for (const target of pokemon.foes()) {
				for (const moveSlot of target.moveSlots) {
					const move = this.dex.moves.get(moveSlot.move);
					if (move.category === 'Status') continue;
					const moveType = move.id === 'hiddenpower' ? target.hpType : move.type;
					if (
						this.dex.getImmunity(moveType, pokemon) && this.dex.getEffectiveness(moveType, pokemon) > 0 ||
						move.ohko
					) {
						this.add('-ability', pokemon, 'Anticipation');
						return;
					}
				}
			}
		},
		flags: {},
		name: "Anticipation",
		rating: 0.5,
		num: 107,
	},
	arenatrap: {
		onFoeTrapPokemon(pokemon) {
			if (!pokemon.isAdjacent(this.effectState.target)) return;
			if (pokemon.isGrounded()) {
				pokemon.tryTrap(true);
			}
		},
		onFoeMaybeTrapPokemon(pokemon, source) {
			if (!source) source = this.effectState.target;
			if (!source || !pokemon.isAdjacent(source)) return;
			if (pokemon.isGrounded(!pokemon.knownType)) { // Negate immunity if the type is unknown
				pokemon.maybeTrapped = true;
			}
		},
		flags: {},
		name: "Arena Trap",
		rating: 5,
		num: 71,
	},
	armortail: {
		onFoeTryMove(target, source, move) {
			const targetAllExceptions = ['perishsong', 'flowershield', 'rototiller'];
			if (move.target === 'foeSide' || (move.target === 'all' && !targetAllExceptions.includes(move.id))) {
				return;
			}

			const armorTailHolder = this.effectState.target;
			if ((source.isAlly(armorTailHolder) || move.target === 'all') && move.priority > 0.1) {
				this.attrLastMove('[still]');
				this.add('cant', armorTailHolder, 'ability: Armor Tail', move, `[of] ${target}`);
				return false;
			}
		},
		flags: { breakable: 1 },
		name: "Armor Tail",
		rating: 2.5,
		num: 296,
	},
	aromaveil: {
		onAllyTryAddVolatile(status, target, source, effect) {
			if (['attract', 'disable', 'encore', 'healblock', 'taunt', 'torment'].includes(status.id)) {
				if (effect.effectType === 'Move') {
					const effectHolder = this.effectState.target;
					this.add('-block', target, 'ability: Aroma Veil', `[of] ${effectHolder}`);
				}
				return null;
			}
		},
		flags: { breakable: 1 },
		name: "Aroma Veil",
		rating: 2,
		num: 165,
	},
	asoneglastrier: {
		onSwitchInPriority: 1,
		onStart(pokemon) {
			if (this.effectState.unnerved) return;
			this.add('-ability', pokemon, 'As One');
			this.add('-ability', pokemon, 'Unnerve');
			this.effectState.unnerved = true;
		},
		onEnd() {
			this.effectState.unnerved = false;
		},
		onFoeTryEatItem() {
			return !this.effectState.unnerved;
		},
		onSourceAfterFaint(length, target, source, effect) {
			if (effect && effect.effectType === 'Move') {
				this.boost({ atk: length }, source, source, this.dex.abilities.get('chillingneigh'));
			}
		},
		flags: { failroleplay: 1, noreceiver: 1, noentrain: 1, notrace: 1, failskillswap: 1, cantsuppress: 1 },
		name: "As One (Glastrier)",
		rating: 3.5,
		num: 266,
	},
	asonespectrier: {
		onSwitchInPriority: 1,
		onStart(pokemon) {
			if (this.effectState.unnerved) return;
			this.add('-ability', pokemon, 'As One');
			this.add('-ability', pokemon, 'Unnerve');
			this.effectState.unnerved = true;
		},
		onEnd() {
			this.effectState.unnerved = false;
		},
		onFoeTryEatItem() {
			return !this.effectState.unnerved;
		},
		onSourceAfterFaint(length, target, source, effect) {
			if (effect && effect.effectType === 'Move') {
				this.boost({ spa: length }, source, source, this.dex.abilities.get('grimneigh'));
			}
		},
		flags: { failroleplay: 1, noreceiver: 1, noentrain: 1, notrace: 1, failskillswap: 1, cantsuppress: 1 },
		name: "As One (Spectrier)",
		rating: 3.5,
		num: 267,
	},
	aurabreak: {
		onStart(pokemon) {
			this.add('-ability', pokemon, 'Aura Break');
		},
		onAnyTryPrimaryHit(target, source, move) {
			if (target === source || move.category === 'Status') return;
			move.hasAuraBreak = true;
		},
		flags: { breakable: 1 },
		name: "Aura Break",
		rating: 1,
		num: 188,
	},
	baddreams: {
		onResidualOrder: 28,
		onResidualSubOrder: 2,
		onResidual(pokemon) {
			if (!pokemon.hp) return;
			for (const target of pokemon.foes()) {
				if (target.status === 'slp' || target.hasAbility('comatose')) {
					this.damage(target.baseMaxhp / 8, target, pokemon);
				}
			}
		},
		flags: {},
		name: "Bad Dreams",
		rating: 1.5,
		num: 123,
	},
	ballfetch: {
		flags: {},
		name: "Ball Fetch",
		rating: 0,
		num: 237,
	},
	battery: {
		onAllyBasePowerPriority: 22,
		onAllyBasePower(basePower, attacker, defender, move) {
			if (attacker !== this.effectState.target && move.category === 'Special') {
				this.debug('Battery boost');
				return this.chainModify([5325, 4096]);
			}
		},
		flags: {},
		name: "Battery",
		rating: 0,
		num: 217,
	},
	battlearmor: {
		onCriticalHit: false,
		flags: { breakable: 1 },
		name: "Battle Armor",
		rating: 1,
		num: 4,
	},
	battlebond: {
		onSourceAfterFaint(length, target, source, effect) {
			if (source.bondTriggered) return;
			if (effect?.effectType !== 'Move') return;
			if (source.species.id === 'greninjabond' && source.hp && !source.transformed && source.side.foePokemonLeft()) {
				this.boost({ atk: 1, spa: 1, spe: 1 }, source, source, this.effect);
				this.add('-activate', source, 'ability: Battle Bond');
				source.bondTriggered = true;
			}
		},
		onModifyMovePriority: -1,
		onModifyMove(move, attacker) {
			if (move.id === 'watershuriken' && attacker.species.name === 'Greninja-Ash' &&
				!attacker.transformed) {
				move.multihit = 3;
			}
		},
		flags: { failroleplay: 1, noreceiver: 1, noentrain: 1, notrace: 1, failskillswap: 1, cantsuppress: 1 },
		name: "Battle Bond",
		rating: 3.5,
		num: 210,
	},
	beadsofruin: {
		onStart(pokemon) {
			if (this.suppressingAbility(pokemon)) return;
			this.add('-ability', pokemon, 'Beads of Ruin');
		},
		onAnyModifySpD(spd, target, source, move) {
			const abilityHolder = this.effectState.target;
			if (target.hasAbility('Beads of Ruin')) return;
			if (!move.ruinedSpD?.hasAbility('Beads of Ruin')) move.ruinedSpD = abilityHolder;
			if (move.ruinedSpD !== abilityHolder) return;
			this.debug('Beads of Ruin SpD drop');
			return this.chainModify(0.75);
		},
		flags: {},
		name: "Beads of Ruin",
		rating: 4.5,
		num: 284,
	},
	beastboost: {
		onSourceAfterFaint(length, target, source, effect) {
			if (effect && effect.effectType === 'Move') {
				const bestStat = source.getBestStat(true, true);
				this.boost({ [bestStat]: length }, source);
			}
		},
		flags: {},
		name: "Beast Boost",
		rating: 3.5,
		num: 224,
	},
	berserk: {
		onDamage(damage, target, source, effect) {
			if (
				effect.effectType === "Move" &&
				!effect.multihit &&
				!(effect.hasSheerForce && source.hasAbility('sheerforce'))
			) {
				this.effectState.checkedBerserk = false;
			} else {
				this.effectState.checkedBerserk = true;
			}
		},
		onTryEatItem(item) {
			const healingItems = [
				'aguavberry', 'enigmaberry', 'figyberry', 'iapapaberry', 'magoberry', 'sitrusberry', 'wikiberry', 'oranberry', 'berryjuice',
			];
			if (healingItems.includes(item.id)) {
				return this.effectState.checkedBerserk;
			}
			return true;
		},
		onAfterMoveSecondary(target, source, move) {
			this.effectState.checkedBerserk = true;
			if (!source || source === target || !target.hp || !move.totalDamage) return;
			const lastAttackedBy = target.getLastAttackedBy();
			if (!lastAttackedBy) return;
			const damage = move.multihit && !move.smartTarget ? move.totalDamage : lastAttackedBy.damage;
			if (target.hp <= target.maxhp / 2 && target.hp + damage > target.maxhp / 2) {
				this.boost({ spa: 1 }, target, target);
			}
		},
		flags: {},
		name: "Berserk",
		rating: 2,
		num: 201,
	},
	bigpecks: {
		onTryBoost(boost, target, source, effect) {
			if (source && target === source) return;
			if (boost.def && boost.def < 0) {
				delete boost.def;
				if (!(effect as ActiveMove).secondaries && effect.id !== 'octolock') {
					this.add("-fail", target, "unboost", "Defense", "[from] ability: Big Pecks", `[of] ${target}`);
				}
			}
		},
		flags: { breakable: 1 },
		name: "Big Pecks",
		rating: 0.5,
		num: 145,
	},
	blaze: {
		onModifyAtkPriority: 5,
		onModifyAtk(atk, attacker, defender, move) {
			if (move.type === 'Fire' && attacker.hp <= attacker.maxhp / 3) {
				this.debug('Blaze boost');
				return this.chainModify(1.5);
			}
		},
		onModifySpAPriority: 5,
		onModifySpA(atk, attacker, defender, move) {
			if (move.type === 'Fire' && attacker.hp <= attacker.maxhp / 3) {
				this.debug('Blaze boost');
				return this.chainModify(1.5);
			}
		},
		flags: {},
		name: "Blaze",
		rating: 2,
		num: 66,
	},
	bulletproof: {
		onTryHit(pokemon, target, move) {
			if (move.flags['bullet']) {
				this.add('-immune', pokemon, '[from] ability: Bulletproof');
				return null;
			}
		},
		flags: { breakable: 1 },
		name: "Bulletproof",
		rating: 3,
		num: 171,
	},
	cheekpouch: {
		onEatItem(item, pokemon) {
			this.heal(pokemon.baseMaxhp / 3);
		},
		flags: {},
		name: "Cheek Pouch",
		rating: 2,
		num: 167,
	},
	chillingneigh: {
		onSourceAfterFaint(length, target, source, effect) {
			if (effect && effect.effectType === 'Move') {
				this.boost({ atk: length }, source);
			}
		},
		flags: {},
		name: "Chilling Neigh",
		rating: 3,
		num: 264,
	},
	chlorophyll: {
		onModifySpe(spe, pokemon) {
			if (['sunnyday', 'desolateland'].includes(pokemon.effectiveWeather())) {
				return this.chainModify(2);
			}
		},
		flags: {},
		name: "Chlorophyll",
		rating: 3,
		num: 34,
	},
	clearbody: {
		onTryBoost(boost, target, source, effect) {
			if (source && target === source) return;
			let showMsg = false;
			let i: BoostID;
			for (i in boost) {
				if (boost[i]! < 0) {
					delete boost[i];
					showMsg = true;
				}
			}
			if (showMsg && !(effect as ActiveMove).secondaries && effect.id !== 'octolock') {
				this.add("-fail", target, "unboost", "[from] ability: Clear Body", `[of] ${target}`);
			}
		},
		flags: { breakable: 1 },
		name: "Clear Body",
		rating: 2,
		num: 29,
	},
	cloudnine: {
		onSwitchIn(pokemon) {
			// Cloud Nine does not activate when Skill Swapped or when Neutralizing Gas leaves the field
			this.add('-ability', pokemon, 'Cloud Nine');
			((this.effect as any).onStart as (p: Pokemon) => void).call(this, pokemon);
		},
		onStart(pokemon) {
			pokemon.abilityState.ending = false; // Clear the ending flag
			this.eachEvent('WeatherChange', this.effect);
		},
		onEnd(pokemon) {
			pokemon.abilityState.ending = true;
			this.eachEvent('WeatherChange', this.effect);
		},
		suppressWeather: true,
		flags: {},
		name: "Cloud Nine",
		rating: 1.5,
		num: 13,
	},
	colorchange: {
		onAfterMoveSecondary(target, source, move) {
			if (!target.hp) return;
			const type = move.type;
			if (
				target.isActive && move.effectType === 'Move' && move.category !== 'Status' &&
				type !== '???' && !target.hasType(type)
			) {
				if (!target.setType(type)) return false;
				this.add('-start', target, 'typechange', type, '[from] ability: Color Change');

				if (target.side.active.length === 2 && target.position === 1) {
					// Curse Glitch
					const action = this.queue.willMove(target);
					if (action && action.move.id === 'curse') {
						action.targetLoc = -1;
					}
				}
			}
		},
		flags: {},
		name: "Color Change",
		rating: 0,
		num: 16,
	},
	comatose: {
		onStart(pokemon) {
			this.add('-ability', pokemon, 'Comatose');
		},
		onSetStatus(status, target, source, effect) {
			if ((effect as Move)?.status) {
				this.add('-immune', target, '[from] ability: Comatose');
			}
			return false;
		},
		// Permanent sleep "status" implemented in the relevant sleep-checking effects
		flags: { failroleplay: 1, noreceiver: 1, noentrain: 1, notrace: 1, failskillswap: 1, cantsuppress: 1 },
		name: "Comatose",
		rating: 4,
		num: 213,
	},
	commander: {
		onAnySwitchInPriority: -2,
		onAnySwitchIn() {
			((this.effect as any).onUpdate as (p: Pokemon) => void).call(this, this.effectState.target);
		},
		onStart(pokemon) {
			((this.effect as any).onUpdate as (p: Pokemon) => void).call(this, pokemon);
		},
		onUpdate(pokemon) {
			if (this.gameType !== 'doubles') return;
			// don't run between when a Pokemon switches in and the resulting onSwitchIn event
			if (this.queue.peek()?.choice === 'runSwitch') return;

			const ally = pokemon.allies()[0];
			if (pokemon.switchFlag || ally?.switchFlag) return;
			if (!ally || pokemon.baseSpecies.baseSpecies !== 'Tatsugiri' || ally.baseSpecies.baseSpecies !== 'Dondozo') {
				// Handle any edge cases
				if (pokemon.getVolatile('commanding')) pokemon.removeVolatile('commanding');
				return;
			}

			if (!pokemon.getVolatile('commanding')) {
				// If Dondozo already was commanded this fails
				if (ally.getVolatile('commanded')) return;
				// Cancel all actions this turn for pokemon if applicable
				this.queue.cancelAction(pokemon);
				// Add volatiles to both pokemon
				this.add('-activate', pokemon, 'ability: Commander', `[of] ${ally}`);
				pokemon.addVolatile('commanding');
				ally.addVolatile('commanded', pokemon);
				// Continued in conditions.ts in the volatiles
			} else {
				if (!ally.fainted) return;
				pokemon.removeVolatile('commanding');
			}
		},
		flags: { failroleplay: 1, noreceiver: 1, noentrain: 1, notrace: 1, failskillswap: 1 },
		name: "Commander",
		rating: 0,
		num: 279,
	},
	competitive: {
		onAfterEachBoost(boost, target, source, effect) {
			if (!source || target.isAlly(source)) {
				return;
			}
			let statsLowered = false;
			let i: BoostID;
			for (i in boost) {
				if (boost[i]! < 0) {
					statsLowered = true;
				}
			}
			if (statsLowered) {
				this.boost({ spa: 2 }, target, target, null, false, true);
			}
		},
		flags: {},
		name: "Competitive",
		rating: 2.5,
		num: 172,
	},
	compoundeyes: {
		onSourceModifyAccuracyPriority: -1,
		onSourceModifyAccuracy(accuracy) {
			if (typeof accuracy !== 'number') return;
			this.debug('compoundeyes - enhancing accuracy');
			return this.chainModify([5325, 4096]);
		},
		flags: {},
		name: "Compound Eyes",
		rating: 3,
		num: 14,
	},
	contrary: {
		onChangeBoost(boost, target, source, effect) {
			if (effect && effect.id === 'zpower') return;
			let i: BoostID;
			for (i in boost) {
				boost[i]! *= -1;
			}
		},
		flags: { breakable: 1 },
		name: "Contrary",
		rating: 4.5,
		num: 126,
	},
	corrosion: {
		// Implemented in sim/pokemon.js:Pokemon#setStatus
		flags: {},
		name: "Corrosion",
		rating: 2.5,
		num: 212,
	},
	costar: {
		onSwitchInPriority: -2,
		onStart(pokemon) {
			const ally = pokemon.allies()[0];
			if (!ally) return;

			let i: BoostID;
			for (i in ally.boosts) {
				pokemon.boosts[i] = ally.boosts[i];
			}
			const volatilesToCopy = ['dragoncheer', 'focusenergy', 'gmaxchistrike', 'laserfocus'];
			// we need to be sure to remove all the overlapping crit volatiles before trying to add any
			for (const volatile of volatilesToCopy) pokemon.removeVolatile(volatile);
			for (const volatile of volatilesToCopy) {
				if (ally.volatiles[volatile]) {
					pokemon.addVolatile(volatile);
					if (volatile === 'gmaxchistrike') pokemon.volatiles[volatile].layers = ally.volatiles[volatile].layers;
					if (volatile === 'dragoncheer') pokemon.volatiles[volatile].hasDragonType = ally.volatiles[volatile].hasDragonType;
				}
			}
			this.add('-copyboost', pokemon, ally, '[from] ability: Costar');
		},
		flags: {},
		name: "Costar",
		rating: 0,
		num: 294,
	},
	cottondown: {
		onDamagingHit(damage, target, source, move) {
			let activated = false;
			for (const pokemon of this.getAllActive()) {
				if (pokemon === target || pokemon.fainted) continue;
				if (!activated) {
					this.add('-ability', target, 'Cotton Down');
					activated = true;
				}
				this.boost({ spe: -1 }, pokemon, target, null, true);
			}
		},
		flags: {},
		name: "Cotton Down",
		rating: 2,
		num: 238,
	},
	cudchew: {
		onEatItem(item, pokemon) {
			if (item.isBerry && pokemon.addVolatile('cudchew')) {
				pokemon.volatiles['cudchew'].berry = item;
			}
		},
		onEnd(pokemon) {
			delete pokemon.volatiles['cudchew'];
		},
		condition: {
			noCopy: true,
			duration: 2,
			onRestart() {
				this.effectState.duration = 2;
			},
			onResidualOrder: 28,
			onResidualSubOrder: 2,
			onEnd(pokemon) {
				if (pokemon.hp) {
					const item = this.effectState.berry;
					this.add('-activate', pokemon, 'ability: Cud Chew');
					this.add('-enditem', pokemon, item.name, '[eat]');
					if (this.singleEvent('Eat', item, null, pokemon, null, null)) {
						this.runEvent('EatItem', pokemon, null, null, item);
					}
					if (item.onEat) pokemon.ateBerry = true;
				}
			},
		},
		flags: {},
		name: "Cud Chew",
		rating: 2,
		num: 291,
	},
	curiousmedicine: {
		onStart(pokemon) {
			for (const ally of pokemon.adjacentAllies()) {
				ally.clearBoosts();
				this.add('-clearboost', ally, '[from] ability: Curious Medicine', `[of] ${pokemon}`);
			}
		},
		flags: {},
		name: "Curious Medicine",
		rating: 0,
		num: 261,
	},
	cursedbody: {
		onDamagingHit(damage, target, source, move) {
			if (source.volatiles['disable']) return;
			if (!move.isMax && !move.flags['futuremove'] && move.id !== 'struggle') {
				if (this.randomChance(3, 10)) {
					source.addVolatile('disable', this.effectState.target);
				}
			}
		},
		flags: {},
		name: "Cursed Body",
		rating: 2,
		num: 130,
	},
	cutecharm: {
		onDamagingHit(damage, target, source, move) {
			if (this.checkMoveMakesContact(move, source, target)) {
				if (this.randomChance(3, 10)) {
					source.addVolatile('attract', this.effectState.target);
				}
			}
		},
		flags: {},
		name: "Cute Charm",
		rating: 0.5,
		num: 56,
	},
	damp: {
		onAnyTryMove(target, source, effect) {
			if (['explosion', 'mindblown', 'mistyexplosion', 'selfdestruct'].includes(effect.id)) {
				this.attrLastMove('[still]');
				this.add('cant', this.effectState.target, 'ability: Damp', effect, `[of] ${target}`);
				return false;
			}
		},
		onAnyDamage(damage, target, source, effect) {
			if (effect && effect.name === 'Aftermath') {
				return false;
			}
		},
		flags: { breakable: 1 },
		name: "Damp",
		rating: 0.5,
		num: 6,
	},
	dancer: {
		flags: {},
		name: "Dancer",
		// implemented in runMove in scripts.js
		rating: 1.5,
		num: 216,
	},
	darkaura: {
		onStart(pokemon) {
			if (this.suppressingAbility(pokemon)) return;
			this.add('-ability', pokemon, 'Dark Aura');
		},
		onAnyBasePowerPriority: 20,
		onAnyBasePower(basePower, source, target, move) {
			if (target === source || move.category === 'Status' || move.type !== 'Dark') return;
			if (!move.auraBooster?.hasAbility('Dark Aura')) move.auraBooster = this.effectState.target;
			if (move.auraBooster !== this.effectState.target) return;
			return this.chainModify([move.hasAuraBreak ? 3072 : 5448, 4096]);
		},
		flags: {},
		name: "Dark Aura",
		rating: 3,
		num: 186,
	},
	dauntlessshield: {
		onStart(pokemon) {
			if (pokemon.shieldBoost) return;
			pokemon.shieldBoost = true;
			this.boost({ def: 1 }, pokemon);
		},
		flags: {},
		name: "Dauntless Shield",
		rating: 3.5,
		num: 235,
	},
	dazzling: {
		onFoeTryMove(target, source, move) {
			const targetAllExceptions = ['perishsong', 'flowershield', 'rototiller'];
			if (move.target === 'foeSide' || (move.target === 'all' && !targetAllExceptions.includes(move.id))) {
				return;
			}

			const dazzlingHolder = this.effectState.target;
			if ((source.isAlly(dazzlingHolder) || move.target === 'all') && move.priority > 0.1) {
				this.attrLastMove('[still]');
				this.add('cant', dazzlingHolder, 'ability: Dazzling', move, `[of] ${target}`);
				return false;
			}
		},
		flags: { breakable: 1 },
		name: "Dazzling",
		rating: 2.5,
		num: 219,
	},
	defeatist: {
		onModifyAtkPriority: 5,
		onModifyAtk(atk, pokemon) {
			if (pokemon.hp <= pokemon.maxhp / 2) {
				return this.chainModify(0.5);
			}
		},
		onModifySpAPriority: 5,
		onModifySpA(atk, pokemon) {
			if (pokemon.hp <= pokemon.maxhp / 2) {
				return this.chainModify(0.5);
			}
		},
		flags: {},
		name: "Defeatist",
		rating: -1,
		num: 129,
	},
	defiant: {
		onAfterEachBoost(boost, target, source, effect) {
			if (!source || target.isAlly(source)) {
				return;
			}
			let statsLowered = false;
			let i: BoostID;
			for (i in boost) {
				if (boost[i]! < 0) {
					statsLowered = true;
				}
			}
			if (statsLowered) {
				this.boost({ atk: 2 }, target, target, null, false, true);
			}
		},
		flags: {},
		name: "Defiant",
		rating: 3,
		num: 128,
	},
	deltastream: {
		onStart(source) {
			this.field.setWeather('deltastream');
		},
		onAnySetWeather(target, source, weather) {
			const strongWeathers = ['desolateland', 'primordialsea', 'deltastream'];
			if (this.field.getWeather().id === 'deltastream' && !strongWeathers.includes(weather.id)) return false;
		},
		onEnd(pokemon) {
			if (this.field.weatherState.source !== pokemon) return;
			for (const target of this.getAllActive()) {
				if (target === pokemon) continue;
				if (target.hasAbility('deltastream')) {
					this.field.weatherState.source = target;
					return;
				}
			}
			this.field.clearWeather();
		},
		flags: {},
		name: "Delta Stream",
		rating: 4,
		num: 191,
	},
	desolateland: {
		onStart(source) {
			this.field.setWeather('desolateland');
		},
		onAnySetWeather(target, source, weather) {
			const strongWeathers = ['desolateland', 'primordialsea', 'deltastream'];
			if (this.field.getWeather().id === 'desolateland' && !strongWeathers.includes(weather.id)) return false;
		},
		onEnd(pokemon) {
			if (this.field.weatherState.source !== pokemon) return;
			for (const target of this.getAllActive()) {
				if (target === pokemon) continue;
				if (target.hasAbility('desolateland')) {
					this.field.weatherState.source = target;
					return;
				}
			}
			this.field.clearWeather();
		},
		flags: {},
		name: "Desolate Land",
		rating: 4.5,
		num: 190,
	},
	disguise: {
		onDamagePriority: 1,
		onDamage(damage, target, source, effect) {
			if (effect?.effectType === 'Move' && ['mimikyu', 'mimikyutotem'].includes(target.species.id)) {
				this.add('-activate', target, 'ability: Disguise');
				this.effectState.busted = true;
				return 0;
			}
		},
		onCriticalHit(target, source, move) {
			if (!target) return;
			if (!['mimikyu', 'mimikyutotem'].includes(target.species.id)) {
				return;
			}
			const hitSub = target.volatiles['substitute'] && !move.flags['bypasssub'] && !(move.infiltrates && this.gen >= 6);
			if (hitSub) return;

			if (!target.runImmunity(move)) return;
			return false;
		},
		onEffectiveness(typeMod, target, type, move) {
			if (!target || move.category === 'Status') return;
			if (!['mimikyu', 'mimikyutotem'].includes(target.species.id)) {
				return;
			}

			const hitSub = target.volatiles['substitute'] && !move.flags['bypasssub'] && !(move.infiltrates && this.gen >= 6);
			if (hitSub) return;

			if (!target.runImmunity(move)) return;
			return 0;
		},
		onUpdate(pokemon) {
			if (['mimikyu', 'mimikyutotem'].includes(pokemon.species.id) && this.effectState.busted) {
				const speciesid = pokemon.species.id === 'mimikyutotem' ? 'Mimikyu-Busted-Totem' : 'Mimikyu-Busted';
				pokemon.formeChange(speciesid, this.effect, true);
				this.damage(pokemon.baseMaxhp / 8, pokemon, pokemon, this.dex.species.get(speciesid));
			}
		},
		flags: {
			failroleplay: 1, noreceiver: 1, noentrain: 1, notrace: 1, failskillswap: 1, cantsuppress: 1,
			breakable: 1, notransform: 1,
		},
		name: "Disguise",
		rating: 3.5,
		num: 209,
	},
	download: {
		onStart(pokemon) {
			let totaldef = 0;
			let totalspd = 0;
			for (const target of pokemon.foes()) {
				totaldef += target.getStat('def', false, true);
				totalspd += target.getStat('spd', false, true);
			}
			if (totaldef && totaldef >= totalspd) {
				this.boost({ spa: 1 });
			} else if (totalspd) {
				this.boost({ atk: 1 });
			}
		},
		flags: {},
		name: "Download",
		rating: 3.5,
		num: 88,
	},
	dragonsmaw: {
		onModifyAtkPriority: 5,
		onModifyAtk(atk, attacker, defender, move) {
			if (move.type === 'Dragon') {
				this.debug('Dragon\'s Maw boost');
				return this.chainModify(1.5);
			}
		},
		onModifySpAPriority: 5,
		onModifySpA(atk, attacker, defender, move) {
			if (move.type === 'Dragon') {
				this.debug('Dragon\'s Maw boost');
				return this.chainModify(1.5);
			}
		},
		flags: {},
		name: "Dragon's Maw",
		rating: 3.5,
		num: 263,
	},
	drizzle: {
		onStart(source) {
			if (source.species.id === 'kyogre' && source.item === 'blueorb') return;
			this.field.setWeather('raindance');
		},
		flags: {},
		name: "Drizzle",
		rating: 4,
		num: 2,
	},
	drought: {
		onStart(source) {
			if (source.species.id === 'groudon' && source.item === 'redorb') return;
			this.field.setWeather('sunnyday');
		},
		flags: {},
		name: "Drought",
		rating: 4,
		num: 70,
	},
	dryskin: {
		onTryHit(target, source, move) {
			if (target !== source && move.type === 'Water') {
				if (!this.heal(target.baseMaxhp / 4)) {
					this.add('-immune', target, '[from] ability: Dry Skin');
				}
				return null;
			}
		},
		onSourceBasePowerPriority: 17,
		onSourceBasePower(basePower, attacker, defender, move) {
			if (move.type === 'Fire') {
				return this.chainModify(1.25);
			}
		},
		onWeather(target, source, effect) {
			if (target.hasItem('utilityumbrella')) return;
			if (effect.id === 'raindance' || effect.id === 'primordialsea') {
				this.heal(target.baseMaxhp / 8);
			} else if (effect.id === 'sunnyday' || effect.id === 'desolateland') {
				this.damage(target.baseMaxhp / 8, target, target);
			}
		},
		flags: { breakable: 1 },
		name: "Dry Skin",
		rating: 3,
		num: 87,
	},
	earlybird: {
		flags: {},
		name: "Early Bird",
		// Implemented in statuses.js
		rating: 1.5,
		num: 48,
	},
	eartheater: {
		onTryHit(target, source, move) {
			if (target !== source && move.type === 'Ground') {
				if (!this.heal(target.baseMaxhp / 4)) {
					this.add('-immune', target, '[from] ability: Earth Eater');
				}
				return null;
			}
		},
		flags: { breakable: 1 },
		name: "Earth Eater",
		rating: 3.5,
		num: 297,
	},
	effectspore: {
		onDamagingHit(damage, target, source, move) {
			if (this.checkMoveMakesContact(move, source, target) && !source.status && source.runStatusImmunity('powder')) {
				const r = this.random(100);
				if (r < 11) {
					source.setStatus('slp', target);
				} else if (r < 21) {
					source.setStatus('par', target);
				} else if (r < 30) {
					source.setStatus('psn', target);
				}
			}
		},
		flags: {},
		name: "Effect Spore",
		rating: 2,
		num: 27,
	},
	electricsurge: {
		onStart(source) {
			this.field.setTerrain('electricterrain');
		},
		flags: {},
		name: "Electric Surge",
		rating: 4,
		num: 226,
	},
	electromorphosis: {
		onDamagingHitOrder: 1,
		onDamagingHit(damage, target, source, move) {
			target.addVolatile('charge');
		},
		flags: {},
		name: "Electromorphosis",
		rating: 3,
		num: 280,
	},
	embodyaspectcornerstone: {
		onStart(pokemon) {
			if (pokemon.baseSpecies.name === 'Ogerpon-Cornerstone-Tera' && pokemon.terastallized &&
				this.effectState.embodied !== pokemon.previouslySwitchedIn) {
				this.effectState.embodied = pokemon.previouslySwitchedIn;
				this.boost({ def: 1 }, pokemon);
			}
		},
		flags: { failroleplay: 1, noreceiver: 1, noentrain: 1, notrace: 1, failskillswap: 1, notransform: 1 },
		name: "Embody Aspect (Cornerstone)",
		rating: 3.5,
		num: 304,
	},
	embodyaspecthearthflame: {
		onStart(pokemon) {
			if (pokemon.baseSpecies.name === 'Ogerpon-Hearthflame-Tera' && pokemon.terastallized &&
				this.effectState.embodied !== pokemon.previouslySwitchedIn) {
				this.effectState.embodied = pokemon.previouslySwitchedIn;
				this.boost({ atk: 1 }, pokemon);
			}
		},
		flags: { failroleplay: 1, noreceiver: 1, noentrain: 1, notrace: 1, failskillswap: 1, notransform: 1 },
		name: "Embody Aspect (Hearthflame)",
		rating: 3.5,
		num: 303,
	},
	embodyaspectteal: {
		onStart(pokemon) {
			if (pokemon.baseSpecies.name === 'Ogerpon-Teal-Tera' && pokemon.terastallized &&
				this.effectState.embodied !== pokemon.previouslySwitchedIn) {
				this.effectState.embodied = pokemon.previouslySwitchedIn;
				this.boost({ spe: 1 }, pokemon);
			}
		},
		flags: { failroleplay: 1, noreceiver: 1, noentrain: 1, notrace: 1, failskillswap: 1, notransform: 1 },
		name: "Embody Aspect (Teal)",
		rating: 3.5,
		num: 301,
	},
	embodyaspectwellspring: {
		onStart(pokemon) {
			if (pokemon.baseSpecies.name === 'Ogerpon-Wellspring-Tera' && pokemon.terastallized &&
				this.effectState.embodied !== pokemon.previouslySwitchedIn) {
				this.effectState.embodied = pokemon.previouslySwitchedIn;
				this.boost({ spd: 1 }, pokemon);
			}
		},
		flags: { failroleplay: 1, noreceiver: 1, noentrain: 1, notrace: 1, failskillswap: 1, notransform: 1 },
		name: "Embody Aspect (Wellspring)",
		rating: 3.5,
		num: 302,
	},
	emergencyexit: {
		onEmergencyExit(target) {
			if (!this.canSwitch(target.side) || target.forceSwitchFlag || target.switchFlag) return;
			for (const side of this.sides) {
				for (const active of side.active) {
					active.switchFlag = false;
				}
			}
			target.switchFlag = true;
			this.add('-activate', target, 'ability: Emergency Exit');
		},
		flags: {},
		name: "Emergency Exit",
		rating: 1,
		num: 194,
	},
	fairyaura: {
		onStart(pokemon) {
			if (this.suppressingAbility(pokemon)) return;
			this.add('-ability', pokemon, 'Fairy Aura');
		},
		onAnyBasePowerPriority: 20,
		onAnyBasePower(basePower, source, target, move) {
			if (target === source || move.category === 'Status' || move.type !== 'Fairy') return;
			if (!move.auraBooster?.hasAbility('Fairy Aura')) move.auraBooster = this.effectState.target;
			if (move.auraBooster !== this.effectState.target) return;
			return this.chainModify([move.hasAuraBreak ? 3072 : 5448, 4096]);
		},
		flags: {},
		name: "Fairy Aura",
		rating: 3,
		num: 187,
	},
	filter: {
		onSourceModifyDamage(damage, source, target, move) {
			if (target.getMoveHitData(move).typeMod > 0) {
				this.debug('Filter neutralize');
				return this.chainModify(0.75);
			}
		},
		flags: { breakable: 1 },
		name: "Filter",
		rating: 3,
		num: 111,
	},
	flamebody: {
		onDamagingHit(damage, target, source, move) {
			if (this.checkMoveMakesContact(move, source, target)) {
				if (this.randomChance(3, 10)) {
					source.trySetStatus('brn', target);
				}
			}
		},
		flags: {},
		name: "Flame Body",
		rating: 2,
		num: 49,
	},
	flareboost: {
		onBasePowerPriority: 19,
		onBasePower(basePower, attacker, defender, move) {
			if (attacker.status === 'brn' && move.category === 'Special') {
				return this.chainModify(1.5);
			}
		},
		flags: {},
		name: "Flare Boost",
		rating: 2,
		num: 138,
	},
	flashfire: {
		onTryHit(target, source, move) {
			if (target !== source && move.type === 'Fire') {
				move.accuracy = true;
				if (!target.addVolatile('flashfire')) {
					this.add('-immune', target, '[from] ability: Flash Fire');
				}
				return null;
			}
		},
		onEnd(pokemon) {
			pokemon.removeVolatile('flashfire');
		},
		condition: {
			noCopy: true, // doesn't get copied by Baton Pass
			onStart(target) {
				this.add('-start', target, 'ability: Flash Fire');
			},
			onModifyAtkPriority: 5,
			onModifyAtk(atk, attacker, defender, move) {
				if (move.type === 'Fire' && attacker.hasAbility('flashfire')) {
					this.debug('Flash Fire boost');
					return this.chainModify(1.5);
				}
			},
			onModifySpAPriority: 5,
			onModifySpA(atk, attacker, defender, move) {
				if (move.type === 'Fire' && attacker.hasAbility('flashfire')) {
					this.debug('Flash Fire boost');
					return this.chainModify(1.5);
				}
			},
			onEnd(target) {
				this.add('-end', target, 'ability: Flash Fire', '[silent]');
			},
		},
		flags: { breakable: 1 },
		name: "Flash Fire",
		rating: 3.5,
		num: 18,
	},
	flowergift: {
		onSwitchInPriority: -2,
		onStart(pokemon) {
			this.singleEvent('WeatherChange', this.effect, this.effectState, pokemon);
		},
		onWeatherChange(pokemon) {
			if (!pokemon.isActive || pokemon.baseSpecies.baseSpecies !== 'Cherrim' || pokemon.transformed) return;
			if (!pokemon.hp) return;
			if (['sunnyday', 'desolateland'].includes(pokemon.effectiveWeather())) {
				if (pokemon.species.id !== 'cherrimsunshine') {
					pokemon.formeChange('Cherrim-Sunshine', this.effect, false, '0', '[msg]');
				}
			} else {
				if (pokemon.species.id === 'cherrimsunshine') {
					pokemon.formeChange('Cherrim', this.effect, false, '0', '[msg]');
				}
			}
		},
		onAllyModifyAtkPriority: 3,
		onAllyModifyAtk(atk, pokemon) {
			if (this.effectState.target.baseSpecies.baseSpecies !== 'Cherrim') return;
			if (['sunnyday', 'desolateland'].includes(pokemon.effectiveWeather())) {
				return this.chainModify(1.5);
			}
		},
		onAllyModifySpDPriority: 4,
		onAllyModifySpD(spd, pokemon) {
			if (this.effectState.target.baseSpecies.baseSpecies !== 'Cherrim') return;
			if (['sunnyday', 'desolateland'].includes(pokemon.effectiveWeather())) {
				return this.chainModify(1.5);
			}
		},
		flags: { failroleplay: 1, noreceiver: 1, noentrain: 1, notrace: 1, breakable: 1 },
		name: "Flower Gift",
		rating: 1,
		num: 122,
	},
	flowerveil: {
		onAllyTryBoost(boost, target, source, effect) {
			if ((source && target === source) || !target.hasType('Grass')) return;
			let showMsg = false;
			let i: BoostID;
			for (i in boost) {
				if (boost[i]! < 0) {
					delete boost[i];
					showMsg = true;
				}
			}
			if (showMsg && !(effect as ActiveMove).secondaries) {
				const effectHolder = this.effectState.target;
				this.add('-block', target, 'ability: Flower Veil', `[of] ${effectHolder}`);
			}
		},
		onAllySetStatus(status, target, source, effect) {
			if (target.hasType('Grass') && source && target !== source && effect && effect.id !== 'yawn') {
				this.debug('interrupting setStatus with Flower Veil');
				if (effect.name === 'Synchronize' || (effect.effectType === 'Move' && !effect.secondaries)) {
					const effectHolder = this.effectState.target;
					this.add('-block', target, 'ability: Flower Veil', `[of] ${effectHolder}`);
				}
				return null;
			}
		},
		onAllyTryAddVolatile(status, target) {
			if (target.hasType('Grass') && status.id === 'yawn') {
				this.debug('Flower Veil blocking yawn');
				const effectHolder = this.effectState.target;
				this.add('-block', target, 'ability: Flower Veil', `[of] ${effectHolder}`);
				return null;
			}
		},
		flags: { breakable: 1 },
		name: "Flower Veil",
		rating: 0,
		num: 166,
	},
	fluffy: {
		onSourceModifyDamage(damage, source, target, move) {
			let mod = 1;
			if (move.type === 'Fire') mod *= 2;
			if (move.flags['contact']) mod /= 2;
			return this.chainModify(mod);
		},
		flags: { breakable: 1 },
		name: "Fluffy",
		rating: 3.5,
		num: 218,
	},
	forecast: {
		onSwitchInPriority: -2,
		onStart(pokemon) {
			this.singleEvent('WeatherChange', this.effect, this.effectState, pokemon);
		},
		onWeatherChange(pokemon) {
			if (pokemon.baseSpecies.baseSpecies !== 'Castform' || pokemon.transformed) return;
			let forme = null;
			switch (pokemon.effectiveWeather()) {
			case 'sunnyday':
			case 'desolateland':
				if (pokemon.species.id !== 'castformsunny') forme = 'Castform-Sunny';
				break;
			case 'raindance':
			case 'primordialsea':
				if (pokemon.species.id !== 'castformrainy') forme = 'Castform-Rainy';
				break;
			case 'hail':
			case 'snowscape':
				if (pokemon.species.id !== 'castformsnowy') forme = 'Castform-Snowy';
				break;
			default:
				if (pokemon.species.id !== 'castform') forme = 'Castform';
				break;
			}
			if (pokemon.isActive && forme) {
				pokemon.formeChange(forme, this.effect, false, '0', '[msg]');
			}
		},
		flags: { failroleplay: 1, noreceiver: 1, noentrain: 1, notrace: 1 },
		name: "Forecast",
		rating: 2,
		num: 59,
	},
	forewarn: {
		onStart(pokemon) {
			let warnMoves: (Move | Pokemon)[][] = [];
			let warnBp = 1;
			for (const target of pokemon.foes()) {
				for (const moveSlot of target.moveSlots) {
					const move = this.dex.moves.get(moveSlot.move);
					let bp = move.basePower;
					if (move.ohko) bp = 150;
					if (move.id === 'counter' || move.id === 'metalburst' || move.id === 'mirrorcoat') bp = 120;
					if (bp === 1) bp = 80;
					if (!bp && move.category !== 'Status') bp = 80;
					if (bp > warnBp) {
						warnMoves = [[move, target]];
						warnBp = bp;
					} else if (bp === warnBp) {
						warnMoves.push([move, target]);
					}
				}
			}
			if (!warnMoves.length) return;
			const [warnMoveName, warnTarget] = this.sample(warnMoves);
			this.add('-activate', pokemon, 'ability: Forewarn', warnMoveName, `[of] ${warnTarget}`);
		},
		flags: {},
		name: "Forewarn",
		rating: 0.5,
		num: 108,
	},
	friendguard: {
		onAnyModifyDamage(damage, source, target, move) {
			if (target !== this.effectState.target && target.isAlly(this.effectState.target)) {
				this.debug('Friend Guard weaken');
				return this.chainModify(0.75);
			}
		},
		flags: { breakable: 1 },
		name: "Friend Guard",
		rating: 0,
		num: 132,
	},
	frisk: {
		onStart(pokemon) {
			for (const target of pokemon.foes()) {
				if (target.item) {
					this.add('-item', target, target.getItem().name, '[from] ability: Frisk', `[of] ${pokemon}`);
				}
			}
		},
		flags: {},
		name: "Frisk",
		rating: 1.5,
		num: 119,
	},
	fullmetalbody: {
		onTryBoost(boost, target, source, effect) {
			if (source && target === source) return;
			let showMsg = false;
			let i: BoostID;
			for (i in boost) {
				if (boost[i]! < 0) {
					delete boost[i];
					showMsg = true;
				}
			}
			if (showMsg && !(effect as ActiveMove).secondaries && effect.id !== 'octolock') {
				this.add("-fail", target, "unboost", "[from] ability: Full Metal Body", `[of] ${target}`);
			}
		},
		flags: {},
		name: "Full Metal Body",
		rating: 2,
		num: 230,
	},
	furcoat: {
		onModifyDefPriority: 6,
		onModifyDef(def) {
			return this.chainModify(2);
		},
		flags: { breakable: 1 },
		name: "Fur Coat",
		rating: 4,
		num: 169,
	},
	galewings: {
		onModifyPriority(priority, pokemon, target, move) {
			if (move?.type === 'Flying' && pokemon.hp === pokemon.maxhp) return priority + 1;
		},
		flags: {},
		name: "Gale Wings",
		rating: 1.5,
		num: 177,
	},
	galvanize: {
		onModifyTypePriority: -1,
		onModifyType(move, pokemon) {
			const noModifyType = [
				'judgment', 'multiattack', 'naturalgift', 'revelationdance', 'technoblast', 'terrainpulse', 'weatherball',
			];
			if (move.type === 'Normal' && (!noModifyType.includes(move.id) || this.activeMove?.isMax) &&
				!(move.isZ && move.category !== 'Status') && !(move.name === 'Tera Blast' && pokemon.terastallized)) {
				move.type = 'Electric';
				move.typeChangerBoosted = this.effect;
			}
		},
		onBasePowerPriority: 23,
		onBasePower(basePower, pokemon, target, move) {
			if (move.typeChangerBoosted === this.effect) return this.chainModify([4915, 4096]);
		},
		flags: {},
		name: "Galvanize",
		rating: 4,
		num: 206,
	},
	gluttony: {
		onStart(pokemon) {
			pokemon.abilityState.gluttony = true;
		},
		onDamage(item, pokemon) {
			pokemon.abilityState.gluttony = true;
		},
		flags: {},
		name: "Gluttony",
		rating: 1.5,
		num: 82,
	},
	goodasgold: {
		onTryHit(target, source, move) {
			if (move.category === 'Status' && target !== source) {
				this.add('-immune', target, '[from] ability: Good as Gold');
				return null;
			}
		},
		flags: { breakable: 1 },
		name: "Good as Gold",
		rating: 5,
		num: 283,
	},
	gooey: {
		onDamagingHit(damage, target, source, move) {
			if (this.checkMoveMakesContact(move, source, target, true)) {
				this.add('-ability', target, 'Gooey');
				this.boost({ spe: -1 }, source, target, null, true);
			}
		},
		flags: {},
		name: "Gooey",
		rating: 2,
		num: 183,
	},
	gorillatactics: {
		onStart(pokemon) {
			pokemon.abilityState.choiceLock = "";
		},
		onBeforeMove(pokemon, target, move) {
			if (move.isZOrMaxPowered || move.id === 'struggle') return;
			if (pokemon.abilityState.choiceLock && pokemon.abilityState.choiceLock !== move.id) {
				// Fails unless ability is being ignored (these events will not run), no PP lost.
				this.addMove('move', pokemon, move.name);
				this.attrLastMove('[still]');
				this.debug("Disabled by Gorilla Tactics");
				this.add('-fail', pokemon);
				return false;
			}
		},
		onModifyMove(move, pokemon) {
			if (pokemon.abilityState.choiceLock || move.isZOrMaxPowered || move.id === 'struggle') return;
			pokemon.abilityState.choiceLock = move.id;
		},
		onModifyAtkPriority: 1,
		onModifyAtk(atk, pokemon) {
			if (pokemon.volatiles['dynamax']) return;
			// PLACEHOLDER
			this.debug('Gorilla Tactics Atk Boost');
			return this.chainModify(1.5);
		},
		onDisableMove(pokemon) {
			if (!pokemon.abilityState.choiceLock) return;
			if (pokemon.volatiles['dynamax']) return;
			for (const moveSlot of pokemon.moveSlots) {
				if (moveSlot.id !== pokemon.abilityState.choiceLock) {
					pokemon.disableMove(moveSlot.id, false, this.effectState.sourceEffect);
				}
			}
		},
		onEnd(pokemon) {
			pokemon.abilityState.choiceLock = "";
		},
		flags: {},
		name: "Gorilla Tactics",
		rating: 4.5,
		num: 255,
	},
	grasspelt: {
		onModifyDefPriority: 6,
		onModifyDef(pokemon) {
			if (this.field.isTerrain('grassyterrain')) return this.chainModify(1.5);
		},
		flags: { breakable: 1 },
		name: "Grass Pelt",
		rating: 0.5,
		num: 179,
	},
	grassysurge: {
		onStart(source) {
			this.field.setTerrain('grassyterrain');
		},
		flags: {},
		name: "Grassy Surge",
		rating: 4,
		num: 229,
	},
	grimneigh: {
		onSourceAfterFaint(length, target, source, effect) {
			if (effect && effect.effectType === 'Move') {
				this.boost({ spa: length }, source);
			}
		},
		flags: {},
		name: "Grim Neigh",
		rating: 3,
		num: 265,
	},
	guarddog: {
		onDragOutPriority: 1,
		onDragOut(pokemon) {
			this.add('-activate', pokemon, 'ability: Guard Dog');
			return null;
		},
		onTryBoostPriority: 2,
		onTryBoost(boost, target, source, effect) {
			if (effect.name === 'Intimidate' && boost.atk) {
				delete boost.atk;
				this.boost({ atk: 1 }, target, target, null, false, true);
			}
		},
		flags: { breakable: 1 },
		name: "Guard Dog",
		rating: 2,
		num: 275,
	},
	gulpmissile: {
		onDamagingHit(damage, target, source, move) {
			if (!source.hp || !source.isActive || target.isSemiInvulnerable()) return;
			if (['cramorantgulping', 'cramorantgorging'].includes(target.species.id)) {
				this.damage(source.baseMaxhp / 4, source, target);
				if (target.species.id === 'cramorantgulping') {
					this.boost({ def: -1 }, source, target, null, true);
				} else {
					source.trySetStatus('par', target, move);
				}
				target.formeChange('cramorant', move);
			}
		},
		// The Dive part of this mechanic is implemented in Dive's `onTryMove` in moves.ts
		onSourceTryPrimaryHit(target, source, effect) {
			if (effect?.id === 'surf' && source.hasAbility('gulpmissile') && source.species.name === 'Cramorant') {
				const forme = source.hp <= source.maxhp / 2 ? 'cramorantgorging' : 'cramorantgulping';
				source.formeChange(forme, effect);
			}
		},
		flags: { cantsuppress: 1, notransform: 1 },
		name: "Gulp Missile",
		rating: 2.5,
		num: 241,
	},
	guts: {
		onModifyAtkPriority: 5,
		onModifyAtk(atk, pokemon) {
			if (pokemon.status) {
				return this.chainModify(1.5);
			}
		},
		flags: {},
		name: "Guts",
		rating: 3.5,
		num: 62,
	},
	hadronengine: {
		onStart(pokemon) {
			if (!this.field.setTerrain('electricterrain') && this.field.isTerrain('electricterrain')) {
				this.add('-activate', pokemon, 'ability: Hadron Engine');
			}
		},
		onModifySpAPriority: 5,
		onModifySpA(atk, attacker, defender, move) {
			if (this.field.isTerrain('electricterrain')) {
				this.debug('Hadron Engine boost');
				return this.chainModify([5461, 4096]);
			}
		},
		flags: {},
		name: "Hadron Engine",
		rating: 4.5,
		num: 289,
	},
	harvest: {
		onResidualOrder: 28,
		onResidualSubOrder: 2,
		onResidual(pokemon) {
			if (this.field.isWeather(['sunnyday', 'desolateland']) || this.randomChance(1, 2)) {
				if (pokemon.hp && !pokemon.item && this.dex.items.get(pokemon.lastItem).isBerry) {
					pokemon.setItem(pokemon.lastItem);
					pokemon.lastItem = '';
					this.add('-item', pokemon, pokemon.getItem(), '[from] ability: Harvest');
				}
			}
		},
		flags: {},
		name: "Harvest",
		rating: 2.5,
		num: 139,
	},
	healer: {
		onResidualOrder: 5,
		onResidualSubOrder: 3,
		onResidual(pokemon) {
			for (const allyActive of pokemon.adjacentAllies()) {
				if (allyActive.status && this.randomChance(3, 10)) {
					this.add('-activate', pokemon, 'ability: Healer');
					allyActive.cureStatus();
				}
			}
		},
		flags: {},
		name: "Healer",
		rating: 0,
		num: 131,
	},
	heatproof: {
		onSourceModifyAtkPriority: 6,
		onSourceModifyAtk(atk, attacker, defender, move) {
			if (move.type === 'Fire') {
				this.debug('Heatproof Atk weaken');
				return this.chainModify(0.5);
			}
		},
		onSourceModifySpAPriority: 5,
		onSourceModifySpA(atk, attacker, defender, move) {
			if (move.type === 'Fire') {
				this.debug('Heatproof SpA weaken');
				return this.chainModify(0.5);
			}
		},
		onDamage(damage, target, source, effect) {
			if (effect && effect.id === 'brn') {
				return damage / 2;
			}
		},
		flags: { breakable: 1 },
		name: "Heatproof",
		rating: 2,
		num: 85,
	},
	heavymetal: {
		onModifyWeightPriority: 1,
		onModifyWeight(weighthg) {
			return weighthg * 2;
		},
		flags: { breakable: 1 },
		name: "Heavy Metal",
		rating: 0,
		num: 134,
	},
	honeygather: {
		flags: {},
		name: "Honey Gather",
		rating: 0,
		num: 118,
	},
	hospitality: {
		onSwitchInPriority: -2,
		onStart(pokemon) {
			for (const ally of pokemon.adjacentAllies()) {
				this.heal(ally.baseMaxhp / 4, ally, pokemon);
			}
		},
		flags: {},
		name: "Hospitality",
		rating: 0,
		num: 299,
	},
	hugepower: {
		onModifyAtkPriority: 5,
		onModifyAtk(atk) {
			return this.chainModify(2);
		},
		flags: {},
		name: "Huge Power",
		rating: 5,
		num: 37,
	},
	hungerswitch: {
		onResidualOrder: 29,
		onResidual(pokemon) {
			if (pokemon.species.baseSpecies !== 'Morpeko' || pokemon.terastallized) return;
			const targetForme = pokemon.species.name === 'Morpeko' ? 'Morpeko-Hangry' : 'Morpeko';
			pokemon.formeChange(targetForme);
		},
		flags: { failroleplay: 1, noreceiver: 1, noentrain: 1, notrace: 1, failskillswap: 1, notransform: 1 },
		name: "Hunger Switch",
		rating: 1,
		num: 258,
	},
	hustle: {
		// This should be applied directly to the stat as opposed to chaining with the others
		onModifyAtkPriority: 5,
		onModifyAtk(atk) {
			return this.modify(atk, 1.5);
		},
		onSourceModifyAccuracyPriority: -1,
		onSourceModifyAccuracy(accuracy, target, source, move) {
			if (move.category === 'Physical' && typeof accuracy === 'number') {
				return this.chainModify([3277, 4096]);
			}
		},
		flags: {},
		name: "Hustle",
		rating: 3.5,
		num: 55,
	},
	hydration: {
		onResidualOrder: 5,
		onResidualSubOrder: 3,
		onResidual(pokemon) {
			if (pokemon.status && ['raindance', 'primordialsea'].includes(pokemon.effectiveWeather())) {
				this.debug('hydration');
				this.add('-activate', pokemon, 'ability: Hydration');
				pokemon.cureStatus();
			}
		},
		flags: {},
		name: "Hydration",
		rating: 1.5,
		num: 93,
	},
	hypercutter: {
		onTryBoost(boost, target, source, effect) {
			if (source && target === source) return;
			if (boost.atk && boost.atk < 0) {
				delete boost.atk;
				if (!(effect as ActiveMove).secondaries) {
					this.add("-fail", target, "unboost", "Attack", "[from] ability: Hyper Cutter", `[of] ${target}`);
				}
			}
		},
		flags: { breakable: 1 },
		name: "Hyper Cutter",
		rating: 1.5,
		num: 52,
	},
	icebody: {
		onWeather(target, source, effect) {
			if (effect.id === 'hail' || effect.id === 'snowscape') {
				this.heal(target.baseMaxhp / 16);
			}
		},
		onImmunity(type, pokemon) {
			if (type === 'hail') return false;
		},
		flags: {},
		name: "Ice Body",
		rating: 1,
		num: 115,
	},
	iceface: {
		onSwitchInPriority: -2,
		onStart(pokemon) {
			if (this.field.isWeather(['hail', 'snowscape']) && pokemon.species.id === 'eiscuenoice') {
				this.add('-activate', pokemon, 'ability: Ice Face');
				this.effectState.busted = false;
				pokemon.formeChange('Eiscue', this.effect, true);
			}
		},
		onDamagePriority: 1,
		onDamage(damage, target, source, effect) {
			if (effect?.effectType === 'Move' && effect.category === 'Physical' && target.species.id === 'eiscue') {
				this.add('-activate', target, 'ability: Ice Face');
				this.effectState.busted = true;
				return 0;
			}
		},
		onCriticalHit(target, type, move) {
			if (!target) return;
			if (move.category !== 'Physical' || target.species.id !== 'eiscue') return;
			if (target.volatiles['substitute'] && !(move.flags['bypasssub'] || move.infiltrates)) return;
			if (!target.runImmunity(move)) return;
			return false;
		},
		onEffectiveness(typeMod, target, type, move) {
			if (!target) return;
			if (move.category !== 'Physical' || target.species.id !== 'eiscue') return;

			const hitSub = target.volatiles['substitute'] && !move.flags['bypasssub'] && !(move.infiltrates && this.gen >= 6);
			if (hitSub) return;

			if (!target.runImmunity(move)) return;
			return 0;
		},
		onUpdate(pokemon) {
			if (pokemon.species.id === 'eiscue' && this.effectState.busted) {
				pokemon.formeChange('Eiscue-Noice', this.effect, true);
			}
		},
		onWeatherChange(pokemon, source, sourceEffect) {
			// snow/hail resuming because Cloud Nine/Air Lock ended does not trigger Ice Face
			if ((sourceEffect as Ability)?.suppressWeather) return;
			if (!pokemon.hp) return;
			if (this.field.isWeather(['hail', 'snowscape']) && pokemon.species.id === 'eiscuenoice') {
				this.add('-activate', pokemon, 'ability: Ice Face');
				this.effectState.busted = false;
				pokemon.formeChange('Eiscue', this.effect, true);
			}
		},
		flags: {
			failroleplay: 1, noreceiver: 1, noentrain: 1, notrace: 1, failskillswap: 1, cantsuppress: 1,
			breakable: 1, notransform: 1,
		},
		name: "Ice Face",
		rating: 3,
		num: 248,
	},
	icescales: {
		onSourceModifyDamage(damage, source, target, move) {
			if (move.category === 'Special') {
				return this.chainModify(0.5);
			}
		},
		flags: { breakable: 1 },
		name: "Ice Scales",
		rating: 4,
		num: 246,
	},
	illuminate: {
		onTryBoost(boost, target, source, effect) {
			if (source && target === source) return;
			if (boost.accuracy && boost.accuracy < 0) {
				delete boost.accuracy;
				if (!(effect as ActiveMove).secondaries) {
					this.add("-fail", target, "unboost", "accuracy", "[from] ability: Illuminate", `[of] ${target}`);
				}
			}
		},
		onModifyMove(move) {
			move.ignoreEvasion = true;
		},
		flags: { breakable: 1 },
		name: "Illuminate",
		rating: 0.5,
		num: 35,
	},
	illusion: {
		onBeforeSwitchIn(pokemon) {
			pokemon.illusion = null;
			// yes, you can Illusion an active pokemon but only if it's to your right
			for (let i = pokemon.side.pokemon.length - 1; i > pokemon.position; i--) {
				const possibleTarget = pokemon.side.pokemon[i];
				if (!possibleTarget.fainted) {
					// If Ogerpon is in the last slot while the Illusion Pokemon is Terastallized
					// Illusion will not disguise as anything
					if (!pokemon.terastallized || !['Ogerpon', 'Terapagos'].includes(possibleTarget.species.baseSpecies)) {
						pokemon.illusion = possibleTarget;
					}
					break;
				}
			}
		},
		onDamagingHit(damage, target, source, move) {
			if (target.illusion) {
				this.singleEvent('End', this.dex.abilities.get('Illusion'), target.abilityState, target, source, move);
			}
		},
		onEnd(pokemon) {
			if (pokemon.illusion) {
				this.debug('illusion cleared');
				pokemon.illusion = null;
				const details = pokemon.getUpdatedDetails();
				this.add('replace', pokemon, details);
				this.add('-end', pokemon, 'Illusion');
				if (this.ruleTable.has('illusionlevelmod')) {
					this.hint("Illusion Level Mod is active, so this Pok\u00e9mon's true level was hidden.", true);
				}
			}
		},
		onFaint(pokemon) {
			pokemon.illusion = null;
		},
		flags: { failroleplay: 1, noreceiver: 1, noentrain: 1, notrace: 1, failskillswap: 1 },
		name: "Illusion",
		rating: 4.5,
		num: 149,
	},
	immunity: {
		onUpdate(pokemon) {
			if (pokemon.status === 'psn' || pokemon.status === 'tox') {
				this.add('-activate', pokemon, 'ability: Immunity');
				pokemon.cureStatus();
			}
		},
		onSetStatus(status, target, source, effect) {
			if (status.id !== 'psn' && status.id !== 'tox') return;
			if ((effect as Move)?.status) {
				this.add('-immune', target, '[from] ability: Immunity');
			}
			return false;
		},
		flags: { breakable: 1 },
		name: "Immunity",
		rating: 2,
		num: 17,
	},
	imposter: {
		onSwitchIn(pokemon) {
			// Imposter does not activate when Skill Swapped or when Neutralizing Gas leaves the field
			// Imposter copies across in doubles/triples
			// (also copies across in multibattle and diagonally in free-for-all,
			// but side.foe already takes care of those)
			const target = pokemon.side.foe.active[pokemon.side.foe.active.length - 1 - pokemon.position];
			if (target) {
				pokemon.transformInto(target, this.dex.abilities.get('imposter'));
			}
		},
		flags: { failroleplay: 1, noreceiver: 1, noentrain: 1, notrace: 1 },
		name: "Imposter",
		rating: 5,
		num: 150,
	},
	infiltrator: {
		onModifyMove(move) {
			move.infiltrates = true;
		},
		flags: {},
		name: "Infiltrator",
		rating: 2.5,
		num: 151,
	},
	innardsout: {
		onDamagingHitOrder: 1,
		onDamagingHit(damage, target, source, move) {
			if (!target.hp) {
				this.damage(target.getUndynamaxedHP(damage), source, target);
			}
		},
		flags: {},
		name: "Innards Out",
		rating: 4,
		num: 215,
	},
	innerfocus: {
		onTryAddVolatile(status, pokemon) {
			if (status.id === 'flinch') return null;
		},
		onTryBoost(boost, target, source, effect) {
			if (effect.name === 'Intimidate' && boost.atk) {
				delete boost.atk;
				this.add('-fail', target, 'unboost', 'Attack', '[from] ability: Inner Focus', `[of] ${target}`);
			}
		},
		flags: { breakable: 1 },
		name: "Inner Focus",
		rating: 1,
		num: 39,
	},
	insomnia: {
		onUpdate(pokemon) {
			if (pokemon.status === 'slp') {
				this.add('-activate', pokemon, 'ability: Insomnia');
				pokemon.cureStatus();
			}
		},
		onSetStatus(status, target, source, effect) {
			if (status.id !== 'slp') return;
			if ((effect as Move)?.status) {
				this.add('-immune', target, '[from] ability: Insomnia');
			}
			return false;
		},
		onTryAddVolatile(status, target) {
			if (status.id === 'yawn') {
				this.add('-immune', target, '[from] ability: Insomnia');
				return null;
			}
		},
		flags: { breakable: 1 },
		name: "Insomnia",
		rating: 1.5,
		num: 15,
	},
	intimidate: {
		onStart(pokemon) {
			let activated = false;
			for (const target of pokemon.adjacentFoes()) {
				if (!activated) {
					this.add('-ability', pokemon, 'Intimidate', 'boost');
					activated = true;
				}
				if (target.volatiles['substitute']) {
					this.add('-immune', target);
				} else {
					this.boost({ atk: -1 }, target, pokemon, null, true);
				}
			}
		},
		flags: {},
		name: "Intimidate",
		rating: 3.5,
		num: 22,
	},
	intrepidsword: {
		onStart(pokemon) {
			if (pokemon.swordBoost) return;
			pokemon.swordBoost = true;
			this.boost({ atk: 1 }, pokemon);
		},
		flags: {},
		name: "Intrepid Sword",
		rating: 4,
		num: 234,
	},
	ironbarbs: {
		onDamagingHitOrder: 1,
		onDamagingHit(damage, target, source, move) {
			if (this.checkMoveMakesContact(move, source, target, true)) {
				this.damage(source.baseMaxhp / 8, source, target);
			}
		},
		flags: {},
		name: "Iron Barbs",
		rating: 2.5,
		num: 160,
	},
	ironfist: {
		onBasePowerPriority: 23,
		onBasePower(basePower, attacker, defender, move) {
			if (move.flags['punch']) {
				this.debug('Iron Fist boost');
				return this.chainModify([4915, 4096]);
			}
		},
		flags: {},
		name: "Iron Fist",
		rating: 3,
		num: 89,
	},
	justified: {
		onDamagingHit(damage, target, source, move) {
			if (move.type === 'Dark') {
				this.boost({ atk: 1 });
			}
		},
		flags: {},
		name: "Justified",
		rating: 2.5,
		num: 154,
	},
	keeneye: {
		onTryBoost(boost, target, source, effect) {
			if (source && target === source) return;
			if (boost.accuracy && boost.accuracy < 0) {
				delete boost.accuracy;
				if (!(effect as ActiveMove).secondaries) {
					this.add("-fail", target, "unboost", "accuracy", "[from] ability: Keen Eye", `[of] ${target}`);
				}
			}
		},
		onModifyMove(move) {
			move.ignoreEvasion = true;
		},
		flags: { breakable: 1 },
		name: "Keen Eye",
		rating: 0.5,
		num: 51,
	},
	klutz: {
		// Klutz isn't technically active immediately in-game, but it activates early enough to beat all items
		// we should keep an eye out in future gens for items that activate on switch-in before Unnerve
		onSwitchInPriority: 1,
		// Item suppression implemented in Pokemon.ignoringItem() within sim/pokemon.js
		onStart(pokemon) {
			this.singleEvent('End', pokemon.getItem(), pokemon.itemState, pokemon);
		},
		flags: {},
		name: "Klutz",
		rating: -1,
		num: 103,
	},
	leafguard: {
		onSetStatus(status, target, source, effect) {
			if (['sunnyday', 'desolateland'].includes(target.effectiveWeather())) {
				if ((effect as Move)?.status) {
					this.add('-immune', target, '[from] ability: Leaf Guard');
				}
				return false;
			}
		},
		onTryAddVolatile(status, target) {
			if (status.id === 'yawn' && ['sunnyday', 'desolateland'].includes(target.effectiveWeather())) {
				this.add('-immune', target, '[from] ability: Leaf Guard');
				return null;
			}
		},
		flags: { breakable: 1 },
		name: "Leaf Guard",
		rating: 0.5,
		num: 102,
	},
	levitate: {
		// airborneness implemented in sim/pokemon.js:Pokemon#isGrounded
		flags: { breakable: 1 },
		name: "Levitate",
		rating: 3.5,
		num: 26,
	},
	libero: {
		onPrepareHit(source, target, move) {
			if (this.effectState.libero === source.previouslySwitchedIn) return;
			if (move.hasBounced || move.flags['futuremove'] || move.sourceEffect === 'snatch' || move.callsMove) return;
			const type = move.type;
			if (type && type !== '???' && source.getTypes().join() !== type) {
				if (!source.setType(type)) return;
				this.effectState.libero = source.previouslySwitchedIn;
				this.add('-start', source, 'typechange', type, '[from] ability: Libero');
			}
		},
		flags: {},
		name: "Libero",
		rating: 4,
		num: 236,
	},
	lightmetal: {
		onModifyWeight(weighthg) {
			return this.trunc(weighthg / 2);
		},
		flags: { breakable: 1 },
		name: "Light Metal",
		rating: 1,
		num: 135,
	},
	lightningrod: {
		onTryHit(target, source, move) {
			if (target !== source && move.type === 'Electric') {
				if (!this.boost({ spa: 1 })) {
					this.add('-immune', target, '[from] ability: Lightning Rod');
				}
				return null;
			}
		},
		onAnyRedirectTarget(target, source, source2, move) {
			if (move.type !== 'Electric' || move.flags['pledgecombo']) return;
			const redirectTarget = ['randomNormal', 'adjacentFoe'].includes(move.target) ? 'normal' : move.target;
			if (this.validTarget(this.effectState.target, source, redirectTarget)) {
				if (move.smartTarget) move.smartTarget = false;
				if (this.effectState.target !== target) {
					this.add('-activate', this.effectState.target, 'ability: Lightning Rod');
				}
				return this.effectState.target;
			}
		},
		flags: { breakable: 1 },
		name: "Lightning Rod",
		rating: 3,
		num: 31,
	},
	limber: {
		onUpdate(pokemon) {
			if (pokemon.status === 'par') {
				this.add('-activate', pokemon, 'ability: Limber');
				pokemon.cureStatus();
			}
		},
		onSetStatus(status, target, source, effect) {
			if (status.id !== 'par') return;
			if ((effect as Move)?.status) {
				this.add('-immune', target, '[from] ability: Limber');
			}
			return false;
		},
		flags: { breakable: 1 },
		name: "Limber",
		rating: 2,
		num: 7,
	},
	lingeringaroma: {
		onDamagingHit(damage, target, source, move) {
			const sourceAbility = source.getAbility();
			if (sourceAbility.flags['cantsuppress'] || sourceAbility.id === 'lingeringaroma') {
				return;
			}
			if (this.checkMoveMakesContact(move, source, target, !source.isAlly(target))) {
				const oldAbility = source.setAbility('lingeringaroma', target);
				if (oldAbility) {
					this.add('-activate', target, 'ability: Lingering Aroma', this.dex.abilities.get(oldAbility).name, `[of] ${source}`);
				}
			}
		},
		flags: {},
		name: "Lingering Aroma",
		rating: 2,
		num: 268,
	},
	liquidooze: {
		onSourceTryHeal(damage, target, source, effect) {
			this.debug(`Heal is occurring: ${target} <- ${source} :: ${effect.id}`);
			const canOoze = ['drain', 'leechseed', 'strengthsap'];
			if (canOoze.includes(effect.id)) {
				this.damage(damage);
				return 0;
			}
		},
		flags: {},
		name: "Liquid Ooze",
		rating: 2.5,
		num: 64,
	},
	liquidvoice: {
		onModifyTypePriority: -1,
		onModifyType(move, pokemon) {
			if (move.flags['sound'] && !pokemon.volatiles['dynamax']) { // hardcode
				move.type = 'Water';
			}
		},
		flags: {},
		name: "Liquid Voice",
		rating: 1.5,
		num: 204,
	},
	longreach: {
		onModifyMove(move) {
			delete move.flags['contact'];
		},
		flags: {},
		name: "Long Reach",
		rating: 1,
		num: 203,
	},
	magicbounce: {
		onTryHitPriority: 1,
		onTryHit(target, source, move) {
			if (target === source || move.hasBounced || !move.flags['reflectable'] || target.isSemiInvulnerable()) {
				return;
			}
			const newMove = this.dex.getActiveMove(move.id);
			newMove.hasBounced = true;
			newMove.pranksterBoosted = false;
			this.actions.useMove(newMove, target, { target: source });
			return null;
		},
		onAllyTryHitSide(target, source, move) {
			if (target.isAlly(source) || move.hasBounced || !move.flags['reflectable'] || target.isSemiInvulnerable()) {
				return;
			}
			const newMove = this.dex.getActiveMove(move.id);
			newMove.hasBounced = true;
			newMove.pranksterBoosted = false;
			this.actions.useMove(newMove, this.effectState.target, { target: source });
			move.hasBounced = true; // only bounce once in free-for-all battles
			return null;
		},
		flags: { breakable: 1 },
		name: "Magic Bounce",
		rating: 4,
		num: 156,
	},
	magicguard: {
		onDamage(damage, target, source, effect) {
			if (effect.effectType !== 'Move') {
				if (effect.effectType === 'Ability') this.add('-activate', source, 'ability: ' + effect.name);
				return false;
			}
		},
		flags: {},
		name: "Magic Guard",
		rating: 4,
		num: 98,
	},
	magician: {
		onAfterMoveSecondarySelf(source, target, move) {
			if (!move || source.switchFlag === true || !move.hitTargets || source.item || source.volatiles['gem'] ||
				move.id === 'fling' || move.category === 'Status') return;
			const hitTargets = move.hitTargets;
			this.speedSort(hitTargets);
			for (const pokemon of hitTargets) {
				if (pokemon !== source) {
					const yourItem = pokemon.takeItem(source);
					if (!yourItem) continue;
					if (!source.setItem(yourItem)) {
						pokemon.item = yourItem.id; // bypass setItem so we don't break choicelock or anything
						continue;
					}
					this.add('-item', source, yourItem, '[from] ability: Magician', `[of] ${pokemon}`);
					return;
				}
			}
		},
		flags: {},
		name: "Magician",
		rating: 1,
		num: 170,
	},
	magmaarmor: {
		onUpdate(pokemon) {
			if (pokemon.status === 'frz') {
				this.add('-activate', pokemon, 'ability: Magma Armor');
				pokemon.cureStatus();
			}
		},
		onImmunity(type, pokemon) {
			if (type === 'frz') return false;
		},
		flags: { breakable: 1 },
		name: "Magma Armor",
		rating: 0.5,
		num: 40,
	},
	magnetpull: {
		onFoeTrapPokemon(pokemon) {
			if (pokemon.hasType('Steel') && pokemon.isAdjacent(this.effectState.target)) {
				pokemon.tryTrap(true);
			}
		},
		onFoeMaybeTrapPokemon(pokemon, source) {
			if (!source) source = this.effectState.target;
			if (!source || !pokemon.isAdjacent(source)) return;
			if (!pokemon.knownType || pokemon.hasType('Steel')) {
				pokemon.maybeTrapped = true;
			}
		},
		flags: {},
		name: "Magnet Pull",
		rating: 4,
		num: 42,
	},
	marvelscale: {
		onModifyDefPriority: 6,
		onModifyDef(def, pokemon) {
			if (pokemon.status) {
				return this.chainModify(1.5);
			}
		},
		flags: { breakable: 1 },
		name: "Marvel Scale",
		rating: 2.5,
		num: 63,
	},
	megalauncher: {
		onBasePowerPriority: 19,
		onBasePower(basePower, attacker, defender, move) {
			if (move.flags['pulse']) {
				return this.chainModify(1.5);
			}
		},
		flags: {},
		name: "Mega Launcher",
		rating: 3,
		num: 178,
	},
	merciless: {
		onModifyCritRatio(critRatio, source, target) {
			if (target && ['psn', 'tox'].includes(target.status)) return 5;
		},
		flags: {},
		name: "Merciless",
		rating: 1.5,
		num: 196,
	},
	mimicry: {
		onSwitchInPriority: -1,
		onStart(pokemon) {
			this.singleEvent('TerrainChange', this.effect, this.effectState, pokemon);
		},
		onTerrainChange(pokemon) {
			let types;
			switch (this.field.terrain) {
			case 'electricterrain':
				types = ['Electric'];
				break;
			case 'grassyterrain':
				types = ['Grass'];
				break;
			case 'mistyterrain':
				types = ['Fairy'];
				break;
			case 'psychicterrain':
				types = ['Psychic'];
				break;
			default:
				types = pokemon.baseSpecies.types;
			}
			const oldTypes = pokemon.getTypes();
			if (oldTypes.join() === types.join() || !pokemon.setType(types)) return;
			if (this.field.terrain || pokemon.transformed) {
				this.add('-start', pokemon, 'typechange', types.join('/'), '[from] ability: Mimicry');
				if (!this.field.terrain) this.hint("Transform Mimicry changes you to your original un-transformed types.");
			} else {
				this.add('-activate', pokemon, 'ability: Mimicry');
				this.add('-end', pokemon, 'typechange', '[silent]');
			}
		},
		flags: {},
		name: "Mimicry",
		rating: 0,
		num: 250,
	},
	mindseye: {
		onTryBoost(boost, target, source, effect) {
			if (source && target === source) return;
			if (boost.accuracy && boost.accuracy < 0) {
				delete boost.accuracy;
				if (!(effect as ActiveMove).secondaries) {
					this.add("-fail", target, "unboost", "accuracy", "[from] ability: Mind's Eye", `[of] ${target}`);
				}
			}
		},
		onModifyMovePriority: -5,
		onModifyMove(move) {
			move.ignoreEvasion = true;
			if (!move.ignoreImmunity) move.ignoreImmunity = {};
			if (move.ignoreImmunity !== true) {
				move.ignoreImmunity['Fighting'] = true;
				move.ignoreImmunity['Normal'] = true;
			}
		},
		flags: { breakable: 1 },
		name: "Mind's Eye",
		rating: 0,
		num: 300,
	},
	minus: {
		onModifySpAPriority: 5,
		onModifySpA(spa, pokemon) {
			for (const allyActive of pokemon.allies()) {
				if (allyActive.hasAbility(['minus', 'plus'])) {
					return this.chainModify(1.5);
				}
			}
		},
		flags: {},
		name: "Minus",
		rating: 0,
		num: 58,
	},
	mirrorarmor: {
		onTryBoost(boost, target, source, effect) {
			// Don't bounce self stat changes, or boosts that have already bounced
			if (!source || target === source || !boost || effect.name === 'Mirror Armor') return;
			let b: BoostID;
			for (b in boost) {
				if (boost[b]! < 0) {
					if (target.boosts[b] === -6) continue;
					const negativeBoost: SparseBoostsTable = {};
					negativeBoost[b] = boost[b];
					delete boost[b];
					if (source.hp) {
						this.add('-ability', target, 'Mirror Armor');
						this.boost(negativeBoost, source, target, null, true);
					}
				}
			}
		},
		flags: { breakable: 1 },
		name: "Mirror Armor",
		rating: 2,
		num: 240,
	},
	mistysurge: {
		onStart(source) {
			this.field.setTerrain('mistyterrain');
		},
		flags: {},
		name: "Misty Surge",
		rating: 3.5,
		num: 228,
	},
	moldbreaker: {
		onStart(pokemon) {
			this.add('-ability', pokemon, 'Mold Breaker');
		},
		onModifyMove(move) {
			move.ignoreAbility = true;
		},
		flags: {},
		name: "Mold Breaker",
		rating: 3,
		num: 104,
	},
	moody: {
		onResidualOrder: 28,
		onResidualSubOrder: 2,
		onResidual(pokemon) {
			let stats: BoostID[] = [];
			const boost: SparseBoostsTable = {};
			let statPlus: BoostID;
			for (statPlus in pokemon.boosts) {
				if (statPlus === 'accuracy' || statPlus === 'evasion') continue;
				if (pokemon.boosts[statPlus] < 6) {
					stats.push(statPlus);
				}
			}
			let randomStat: BoostID | undefined = stats.length ? this.sample(stats) : undefined;
			if (randomStat) boost[randomStat] = 2;

			stats = [];
			let statMinus: BoostID;
			for (statMinus in pokemon.boosts) {
				if (statMinus === 'accuracy' || statMinus === 'evasion') continue;
				if (pokemon.boosts[statMinus] > -6 && statMinus !== randomStat) {
					stats.push(statMinus);
				}
			}
			randomStat = stats.length ? this.sample(stats) : undefined;
			if (randomStat) boost[randomStat] = -1;

			this.boost(boost, pokemon, pokemon);
		},
		flags: {},
		name: "Moody",
		rating: 5,
		num: 141,
	},
	motordrive: {
		onTryHit(target, source, move) {
			if (target !== source && move.type === 'Electric') {
				if (!this.boost({ spe: 1 })) {
					this.add('-immune', target, '[from] ability: Motor Drive');
				}
				return null;
			}
		},
		flags: { breakable: 1 },
		name: "Motor Drive",
		rating: 3,
		num: 78,
	},
	moxie: {
		onSourceAfterFaint(length, target, source, effect) {
			if (effect && effect.effectType === 'Move') {
				this.boost({ atk: length }, source);
			}
		},
		flags: {},
		name: "Moxie",
		rating: 3,
		num: 153,
	},
	multiscale: {
		onSourceModifyDamage(damage, source, target, move) {
			if (target.hp >= target.maxhp) {
				this.debug('Multiscale weaken');
				return this.chainModify(0.5);
			}
		},
		flags: { breakable: 1 },
		name: "Multiscale",
		rating: 3.5,
		num: 136,
	},
	multitype: {
		// Multitype's type-changing itself is implemented in statuses.js
		flags: { failroleplay: 1, noreceiver: 1, noentrain: 1, notrace: 1, failskillswap: 1, cantsuppress: 1 },
		name: "Multitype",
		rating: 4,
		num: 121,
	},
	mummy: {
		onDamagingHit(damage, target, source, move) {
			const sourceAbility = source.getAbility();
			if (sourceAbility.flags['cantsuppress'] || sourceAbility.id === 'mummy') {
				return;
			}
			if (this.checkMoveMakesContact(move, source, target, !source.isAlly(target))) {
				const oldAbility = source.setAbility('mummy', target);
				if (oldAbility) {
					this.add('-activate', target, 'ability: Mummy', this.dex.abilities.get(oldAbility).name, `[of] ${source}`);
				}
			}
		},
		flags: {},
		name: "Mummy",
		rating: 2,
		num: 152,
	},
	myceliummight: {
		onFractionalPriorityPriority: -1,
		onFractionalPriority(priority, pokemon, target, move) {
			if (move.category === 'Status') {
				return -0.1;
			}
		},
		onModifyMove(move) {
			if (move.category === 'Status') {
				move.ignoreAbility = true;
			}
		},
		flags: {},
		name: "Mycelium Might",
		rating: 2,
		num: 298,
	},
	naturalcure: {
		onCheckShow(pokemon) {
			// This is complicated
			// For the most part, in-game, it's obvious whether or not Natural Cure activated,
			// since you can see how many of your opponent's pokemon are statused.
			// The only ambiguous situation happens in Doubles/Triples, where multiple pokemon
			// that could have Natural Cure switch out, but only some of them get cured.
			if (pokemon.side.active.length === 1) return;
			if (pokemon.showCure === true || pokemon.showCure === false) return;

			const cureList = [];
			let noCureCount = 0;
			for (const curPoke of pokemon.side.active) {
				// pokemon not statused
				if (!curPoke?.status) {
					// this.add('-message', "" + curPoke + " skipped: not statused or doesn't exist");
					continue;
				}
				if (curPoke.showCure) {
					// this.add('-message', "" + curPoke + " skipped: Natural Cure already known");
					continue;
				}
				const species = curPoke.species;
				// pokemon can't get Natural Cure
				if (!Object.values(species.abilities).includes('Natural Cure')) {
					// this.add('-message', "" + curPoke + " skipped: no Natural Cure");
					continue;
				}
				// pokemon's ability is known to be Natural Cure
				if (!species.abilities['1'] && !species.abilities['H']) {
					// this.add('-message', "" + curPoke + " skipped: only one ability");
					continue;
				}
				// pokemon isn't switching this turn
				if (curPoke !== pokemon && !this.queue.willSwitch(curPoke)) {
					// this.add('-message', "" + curPoke + " skipped: not switching");
					continue;
				}

				if (curPoke.hasAbility('naturalcure')) {
					// this.add('-message', "" + curPoke + " confirmed: could be Natural Cure (and is)");
					cureList.push(curPoke);
				} else {
					// this.add('-message', "" + curPoke + " confirmed: could be Natural Cure (but isn't)");
					noCureCount++;
				}
			}

			if (!cureList.length || !noCureCount) {
				// It's possible to know what pokemon were cured
				for (const pkmn of cureList) {
					pkmn.showCure = true;
				}
			} else {
				// It's not possible to know what pokemon were cured

				// Unlike a -hint, this is real information that battlers need, so we use a -message
				this.add('-message', `(${cureList.length} of ${pokemon.side.name}'s pokemon ${cureList.length === 1 ? "was" : "were"} cured by Natural Cure.)`);

				for (const pkmn of cureList) {
					pkmn.showCure = false;
				}
			}
		},
		onSwitchOut(pokemon) {
			if (!pokemon.status) return;

			// if pokemon.showCure is undefined, it was skipped because its ability
			// is known
			if (pokemon.showCure === undefined) pokemon.showCure = true;

			if (pokemon.showCure) this.add('-curestatus', pokemon, pokemon.status, '[from] ability: Natural Cure');
			pokemon.clearStatus();

			// only reset .showCure if it's false
			// (once you know a Pokemon has Natural Cure, its cures are always known)
			if (!pokemon.showCure) pokemon.showCure = undefined;
		},
		flags: {},
		name: "Natural Cure",
		rating: 2.5,
		num: 30,
	},
	neuroforce: {
		onModifyDamage(damage, source, target, move) {
			if (move && target.getMoveHitData(move).typeMod > 0) {
				return this.chainModify([5120, 4096]);
			}
		},
		flags: {},
		name: "Neuroforce",
		rating: 2.5,
		num: 233,
	},
	neutralizinggas: {
		// Ability suppression implemented in sim/pokemon.ts:Pokemon#ignoringAbility
		onSwitchInPriority: 2,
		onSwitchIn(pokemon) {
			this.add('-ability', pokemon, 'Neutralizing Gas');
			pokemon.abilityState.ending = false;
			const strongWeathers = ['desolateland', 'primordialsea', 'deltastream'];
			for (const target of this.getAllActive()) {
				if (target.hasItem('Ability Shield')) {
					this.add('-block', target, 'item: Ability Shield');
					continue;
				}
				// Can't suppress a Tatsugiri inside of Dondozo already
				if (target.volatiles['commanding']) {
					continue;
				}
				if (target.illusion) {
					this.singleEvent('End', this.dex.abilities.get('Illusion'), target.abilityState, target, pokemon, 'neutralizinggas');
				}
				if (target.volatiles['slowstart']) {
					delete target.volatiles['slowstart'];
					this.add('-end', target, 'Slow Start', '[silent]');
				}
				if (strongWeathers.includes(target.getAbility().id)) {
					this.singleEvent('End', this.dex.abilities.get(target.getAbility().id), target.abilityState, target, pokemon, 'neutralizinggas');
				}
			}
		},
		onEnd(source) {
			if (source.transformed) return;
			for (const pokemon of this.getAllActive()) {
				if (pokemon !== source && pokemon.hasAbility('Neutralizing Gas')) {
					return;
				}
			}
			this.add('-end', source, 'ability: Neutralizing Gas');

			// FIXME this happens before the pokemon switches out, should be the opposite order.
			// Not an easy fix since we cant use a supported event. Would need some kind of special event that
			// gathers events to run after the switch and then runs them when the ability is no longer accessible.
			// (If you're tackling this, do note extreme weathers have the same issue)

			// Mark this pokemon's ability as ending so Pokemon#ignoringAbility skips it
			if (source.abilityState.ending) return;
			source.abilityState.ending = true;
			const sortedActive = this.getAllActive();
			this.speedSort(sortedActive);
			for (const pokemon of sortedActive) {
				if (pokemon !== source) {
					if (pokemon.getAbility().flags['cantsuppress']) continue; // does not interact with e.g Ice Face, Zen Mode
					if (pokemon.hasItem('abilityshield')) continue; // don't restart abilities that weren't suppressed

					// Will be suppressed by Pokemon#ignoringAbility if needed
					this.singleEvent('Start', pokemon.getAbility(), pokemon.abilityState, pokemon);
					if (pokemon.ability === "gluttony") {
						pokemon.abilityState.gluttony = false;
					}
				}
			}
		},
		flags: { failroleplay: 1, noreceiver: 1, noentrain: 1, notrace: 1, failskillswap: 1, notransform: 1 },
		name: "Neutralizing Gas",
		rating: 3.5,
		num: 256,
	},
	noguard: {
		onAnyInvulnerabilityPriority: 1,
		onAnyInvulnerability(target, source, move) {
			if (move && (source === this.effectState.target || target === this.effectState.target)) return 0;
		},
		onAnyAccuracy(accuracy, target, source, move) {
			if (move && (source === this.effectState.target || target === this.effectState.target)) {
				return true;
			}
			return accuracy;
		},
		flags: {},
		name: "No Guard",
		rating: 4,
		num: 99,
	},
	normalize: {
		onModifyTypePriority: 1,
		onModifyType(move, pokemon) {
			const noModifyType = [
				'hiddenpower', 'judgment', 'multiattack', 'naturalgift', 'revelationdance', 'struggle', 'technoblast', 'terrainpulse', 'weatherball',
			];
			if (!(move.isZ && move.category !== 'Status') &&
				// TODO: Figure out actual interaction
				(!noModifyType.includes(move.id) || this.activeMove?.isMax) && !(move.name === 'Tera Blast' && pokemon.terastallized)) {
				move.type = 'Normal';
				move.typeChangerBoosted = this.effect;
			}
		},
		onBasePowerPriority: 23,
		onBasePower(basePower, pokemon, target, move) {
			if (move.typeChangerBoosted === this.effect) return this.chainModify([4915, 4096]);
		},
		flags: {},
		name: "Normalize",
		rating: 0,
		num: 96,
	},
	oblivious: {
		onUpdate(pokemon) {
			if (pokemon.volatiles['attract']) {
				this.add('-activate', pokemon, 'ability: Oblivious');
				pokemon.removeVolatile('attract');
				this.add('-end', pokemon, 'move: Attract', '[from] ability: Oblivious');
			}
			if (pokemon.volatiles['taunt']) {
				this.add('-activate', pokemon, 'ability: Oblivious');
				pokemon.removeVolatile('taunt');
				// Taunt's volatile already sends the -end message when removed
			}
		},
		onImmunity(type, pokemon) {
			if (type === 'attract') return false;
		},
		onTryHit(pokemon, target, move) {
			if (move.id === 'attract' || move.id === 'captivate' || move.id === 'taunt') {
				this.add('-immune', pokemon, '[from] ability: Oblivious');
				return null;
			}
		},
		onTryBoost(boost, target, source, effect) {
			if (effect.name === 'Intimidate' && boost.atk) {
				delete boost.atk;
				this.add('-fail', target, 'unboost', 'Attack', '[from] ability: Oblivious', `[of] ${target}`);
			}
		},
		flags: { breakable: 1 },
		name: "Oblivious",
		rating: 1.5,
		num: 12,
	},
	opportunist: {
		onFoeAfterBoost(boost, target, source, effect) {
			if (effect?.name === 'Opportunist' || effect?.name === 'Mirror Herb') return;
			if (!this.effectState.boosts) this.effectState.boosts = {} as SparseBoostsTable;
			const boostPlus = this.effectState.boosts;
			let i: BoostID;
			for (i in boost) {
				if (boost[i]! > 0) {
					boostPlus[i] = (boostPlus[i] || 0) + boost[i]!;
				}
			}
		},
		onAnySwitchInPriority: -3,
		onAnySwitchIn() {
			if (!this.effectState.boosts) return;
			this.boost(this.effectState.boosts, this.effectState.target);
			delete this.effectState.boosts;
		},
		onAnyAfterMega() {
			if (!this.effectState.boosts) return;
			this.boost(this.effectState.boosts, this.effectState.target);
			delete this.effectState.boosts;
		},
		onAnyAfterTerastallization() {
			if (!this.effectState.boosts) return;
			this.boost(this.effectState.boosts, this.effectState.target);
			delete this.effectState.boosts;
		},
		onAnyAfterMove() {
			if (!this.effectState.boosts) return;
			this.boost(this.effectState.boosts, this.effectState.target);
			delete this.effectState.boosts;
		},
		onResidualOrder: 29,
		onResidual(pokemon) {
			if (!this.effectState.boosts) return;
			this.boost(this.effectState.boosts, this.effectState.target);
			delete this.effectState.boosts;
		},
		onEnd() {
			delete this.effectState.boosts;
		},
		flags: {},
		name: "Opportunist",
		rating: 3,
		num: 290,
	},
	orichalcumpulse: {
		onStart(pokemon) {
			if (this.field.setWeather('sunnyday')) {
				this.add('-activate', pokemon, 'Orichalcum Pulse', '[source]');
			} else if (this.field.isWeather('sunnyday')) {
				this.add('-activate', pokemon, 'ability: Orichalcum Pulse');
			}
		},
		onModifyAtkPriority: 5,
		onModifyAtk(atk, pokemon) {
			if (['sunnyday', 'desolateland'].includes(pokemon.effectiveWeather())) {
				this.debug('Orichalcum boost');
				return this.chainModify([5461, 4096]);
			}
		},
		flags: {},
		name: "Orichalcum Pulse",
		rating: 4.5,
		num: 288,
	},
	overcoat: {
		onImmunity(type, pokemon) {
			if (type === 'sandstorm' || type === 'hail' || type === 'powder') return false;
		},
		onTryHitPriority: 1,
		onTryHit(target, source, move) {
			if (move.flags['powder'] && target !== source && this.dex.getImmunity('powder', target)) {
				this.add('-immune', target, '[from] ability: Overcoat');
				return null;
			}
		},
		flags: { breakable: 1 },
		name: "Overcoat",
		rating: 2,
		num: 142,
	},
	overgrow: {
		onModifyAtkPriority: 5,
		onModifyAtk(atk, attacker, defender, move) {
			if (move.type === 'Grass' && attacker.hp <= attacker.maxhp / 3) {
				this.debug('Overgrow boost');
				return this.chainModify(1.5);
			}
		},
		onModifySpAPriority: 5,
		onModifySpA(atk, attacker, defender, move) {
			if (move.type === 'Grass' && attacker.hp <= attacker.maxhp / 3) {
				this.debug('Overgrow boost');
				return this.chainModify(1.5);
			}
		},
		flags: {},
		name: "Overgrow",
		rating: 2,
		num: 65,
	},
	owntempo: {
		onUpdate(pokemon) {
			if (pokemon.volatiles['confusion']) {
				this.add('-activate', pokemon, 'ability: Own Tempo');
				pokemon.removeVolatile('confusion');
			}
		},
		onTryAddVolatile(status, pokemon) {
			if (status.id === 'confusion') return null;
		},
		onHit(target, source, move) {
			if (move?.volatileStatus === 'confusion') {
				this.add('-immune', target, 'confusion', '[from] ability: Own Tempo');
			}
		},
		onTryBoost(boost, target, source, effect) {
			if (effect.name === 'Intimidate' && boost.atk) {
				delete boost.atk;
				this.add('-fail', target, 'unboost', 'Attack', '[from] ability: Own Tempo', `[of] ${target}`);
			}
		},
		flags: { breakable: 1 },
		name: "Own Tempo",
		rating: 1.5,
		num: 20,
	},
	parentalbond: {
		onPrepareHit(source, target, move) {
			if (move.category === 'Status' || move.multihit || move.flags['noparentalbond'] || move.flags['charge'] ||
				move.flags['futuremove'] || move.spreadHit || move.isZ || move.isMax) return;
			move.multihit = 2;
			move.multihitType = 'parentalbond';
		},
		// Damage modifier implemented in BattleActions#modifyDamage()
		onSourceModifySecondaries(secondaries, target, source, move) {
			if (move.multihitType === 'parentalbond' && move.id === 'secretpower' && move.hit < 2) {
				// hack to prevent accidentally suppressing King's Rock/Razor Fang
				return secondaries.filter(effect => effect.volatileStatus === 'flinch');
			}
		},
		flags: {},
		name: "Parental Bond",
		rating: 4.5,
		num: 185,
	},
	pastelveil: {
		onStart(pokemon) {
			for (const ally of pokemon.alliesAndSelf()) {
				if (['psn', 'tox'].includes(ally.status)) {
					this.add('-activate', pokemon, 'ability: Pastel Veil');
					ally.cureStatus();
				}
			}
		},
		onUpdate(pokemon) {
			if (['psn', 'tox'].includes(pokemon.status)) {
				this.add('-activate', pokemon, 'ability: Pastel Veil');
				pokemon.cureStatus();
			}
		},
		onAnySwitchIn() {
			((this.effect as any).onStart as (p: Pokemon) => void).call(this, this.effectState.target);
		},
		onSetStatus(status, target, source, effect) {
			if (!['psn', 'tox'].includes(status.id)) return;
			if ((effect as Move)?.status) {
				this.add('-immune', target, '[from] ability: Pastel Veil');
			}
			return false;
		},
		onAllySetStatus(status, target, source, effect) {
			if (!['psn', 'tox'].includes(status.id)) return;
			if ((effect as Move)?.status) {
				const effectHolder = this.effectState.target;
				this.add('-block', target, 'ability: Pastel Veil', `[of] ${effectHolder}`);
			}
			return false;
		},
		flags: { breakable: 1 },
		name: "Pastel Veil",
		rating: 2,
		num: 257,
	},
	perishbody: {
		onDamagingHit(damage, target, source, move) {
			if (!this.checkMoveMakesContact(move, source, target) || source.volatiles['perishsong']) return;
			this.add('-ability', target, 'Perish Body');
			source.addVolatile('perishsong');
			target.addVolatile('perishsong');
		},
		flags: {},
		name: "Perish Body",
		rating: 1,
		num: 253,
	},
	pickpocket: {
		onAfterMoveSecondary(target, source, move) {
			if (source && source !== target && move?.flags['contact']) {
				if (target.item || target.switchFlag || target.forceSwitchFlag || source.switchFlag === true) {
					return;
				}
				const yourItem = source.takeItem(target);
				if (!yourItem) {
					return;
				}
				if (!target.setItem(yourItem)) {
					source.item = yourItem.id;
					return;
				}
				this.add('-enditem', source, yourItem, '[silent]', '[from] ability: Pickpocket', `[of] ${source}`);
				this.add('-item', target, yourItem, '[from] ability: Pickpocket', `[of] ${source}`);
			}
		},
		flags: {},
		name: "Pickpocket",
		rating: 1,
		num: 124,
	},
	pickup: {
		onResidualOrder: 28,
		onResidualSubOrder: 2,
		onResidual(pokemon) {
			if (pokemon.item) return;
			const pickupTargets = this.getAllActive().filter(target => (
				target.lastItem && target.usedItemThisTurn && pokemon.isAdjacent(target)
			));
			if (!pickupTargets.length) return;
			const randomTarget = this.sample(pickupTargets);
			const item = randomTarget.lastItem;
			randomTarget.lastItem = '';
			this.add('-item', pokemon, this.dex.items.get(item), '[from] ability: Pickup');
			pokemon.setItem(item);
		},
		flags: {},
		name: "Pickup",
		rating: 0.5,
		num: 53,
	},
	pixilate: {
		onModifyTypePriority: -1,
		onModifyType(move, pokemon) {
			const noModifyType = [
				'judgment', 'multiattack', 'naturalgift', 'revelationdance', 'technoblast', 'terrainpulse', 'weatherball',
			];
			if (move.type === 'Normal' && (!noModifyType.includes(move.id) || this.activeMove?.isMax) &&
				!(move.isZ && move.category !== 'Status') && !(move.name === 'Tera Blast' && pokemon.terastallized)) {
				move.type = 'Fairy';
				move.typeChangerBoosted = this.effect;
			}
		},
		onBasePowerPriority: 23,
		onBasePower(basePower, pokemon, target, move) {
			if (move.typeChangerBoosted === this.effect) return this.chainModify([4915, 4096]);
		},
		flags: {},
		name: "Pixilate",
		rating: 4,
		num: 182,
	},
	plus: {
		onModifySpAPriority: 5,
		onModifySpA(spa, pokemon) {
			for (const allyActive of pokemon.allies()) {
				if (allyActive.hasAbility(['minus', 'plus'])) {
					return this.chainModify(1.5);
				}
			}
		},
		flags: {},
		name: "Plus",
		rating: 0,
		num: 57,
	},
	poisonheal: {
		onDamagePriority: 1,
		onDamage(damage, target, source, effect) {
			if (effect.id === 'psn' || effect.id === 'tox') {
				this.heal(target.baseMaxhp / 8);
				return false;
			}
		},
		flags: {},
		name: "Poison Heal",
		rating: 4,
		num: 90,
	},
	poisonpoint: {
		onDamagingHit(damage, target, source, move) {
			if (this.checkMoveMakesContact(move, source, target)) {
				if (this.randomChance(3, 10)) {
					source.trySetStatus('psn', target);
				}
			}
		},
		flags: {},
		name: "Poison Point",
		rating: 1.5,
		num: 38,
	},
	poisonpuppeteer: {
		onAnyAfterSetStatus(status, target, source, effect) {
			if (source.baseSpecies.name !== "Pecharunt") return;
			if (source !== this.effectState.target || target === source || effect.effectType !== 'Move') return;
			if (status.id === 'psn' || status.id === 'tox') {
				target.addVolatile('confusion');
			}
		},
		flags: { failroleplay: 1, noreceiver: 1, noentrain: 1, notrace: 1, failskillswap: 1 },
		name: "Poison Puppeteer",
		rating: 3,
		num: 310,
	},
	poisontouch: {
		onSourceDamagingHit(damage, target, source, move) {
			// Despite not being a secondary, Shield Dust / Covert Cloak block Poison Touch's effect
			if (target.hasAbility('shielddust') || target.hasItem('covertcloak')) return;
			if (this.checkMoveMakesContact(move, target, source)) {
				if (this.randomChance(3, 10)) {
					target.trySetStatus('psn', source);
				}
			}
		},
		flags: {},
		name: "Poison Touch",
		rating: 2,
		num: 143,
	},
	powerconstruct: {
		onResidualOrder: 29,
		onResidual(pokemon) {
			if (pokemon.baseSpecies.baseSpecies !== 'Zygarde' || pokemon.transformed || !pokemon.hp) return;
			if (pokemon.species.id === 'zygardecomplete' || pokemon.hp > pokemon.maxhp / 2) return;
			this.add('-activate', pokemon, 'ability: Power Construct');
			pokemon.formeChange('Zygarde-Complete', this.effect, true);
			pokemon.formeRegression = true;
<<<<<<< HEAD
			pokemon.baseMaxhp = Math.floor(Math.floor(
				2 * pokemon.species.baseStats['hp'] + pokemon.set.ivs['hp'] + Math.floor(pokemon.set.evs['hp'] / 4) + 100
			) * pokemon.level / 100 + 10);
			const newMaxHP = pokemon.volatiles['dynamax'] ? (2 * pokemon.baseMaxhp) : pokemon.baseMaxhp;
			pokemon.hp = newMaxHP - (pokemon.maxhp - pokemon.hp);
			pokemon.maxhp = newMaxHP;
			// @pokebedrock - Add details to the heal message
			this.add('-heal', pokemon, pokemon.details, pokemon.getHealth, '[silent]');
=======
>>>>>>> 7b8acfea
		},
		flags: { failroleplay: 1, noreceiver: 1, noentrain: 1, notrace: 1, failskillswap: 1, cantsuppress: 1 },
		name: "Power Construct",
		rating: 5,
		num: 211,
	},
	powerofalchemy: {
		onAllyFaint(target) {
			if (!this.effectState.target.hp) return;
			const ability = target.getAbility();
			if (ability.flags['noreceiver'] || ability.id === 'noability') return;
			if (this.effectState.target.setAbility(ability)) {
				this.add('-ability', this.effectState.target, ability, '[from] ability: Power of Alchemy', `[of] ${target}`);
			}
		},
		flags: { failroleplay: 1, noreceiver: 1, noentrain: 1, notrace: 1 },
		name: "Power of Alchemy",
		rating: 0,
		num: 223,
	},
	powerspot: {
		onAllyBasePowerPriority: 22,
		onAllyBasePower(basePower, attacker, defender, move) {
			if (attacker !== this.effectState.target) {
				this.debug('Power Spot boost');
				return this.chainModify([5325, 4096]);
			}
		},
		flags: {},
		name: "Power Spot",
		rating: 0,
		num: 249,
	},
	prankster: {
		onModifyPriority(priority, pokemon, target, move) {
			if (move?.category === 'Status') {
				move.pranksterBoosted = true;
				return priority + 1;
			}
		},
		flags: {},
		name: "Prankster",
		rating: 4,
		num: 158,
	},
	pressure: {
		onStart(pokemon) {
			this.add('-ability', pokemon, 'Pressure');
		},
		onDeductPP(target, source) {
			if (target.isAlly(source)) return;
			return 1;
		},
		flags: {},
		name: "Pressure",
		rating: 2.5,
		num: 46,
	},
	primordialsea: {
		onStart(source) {
			this.field.setWeather('primordialsea');
		},
		onAnySetWeather(target, source, weather) {
			const strongWeathers = ['desolateland', 'primordialsea', 'deltastream'];
			if (this.field.getWeather().id === 'primordialsea' && !strongWeathers.includes(weather.id)) return false;
		},
		onEnd(pokemon) {
			if (this.field.weatherState.source !== pokemon) return;
			for (const target of this.getAllActive()) {
				if (target === pokemon) continue;
				if (target.hasAbility('primordialsea')) {
					this.field.weatherState.source = target;
					return;
				}
			}
			this.field.clearWeather();
		},
		flags: {},
		name: "Primordial Sea",
		rating: 4.5,
		num: 189,
	},
	prismarmor: {
		onSourceModifyDamage(damage, source, target, move) {
			if (target.getMoveHitData(move).typeMod > 0) {
				this.debug('Prism Armor neutralize');
				return this.chainModify(0.75);
			}
		},
		flags: {},
		name: "Prism Armor",
		rating: 3,
		num: 232,
	},
	propellertail: {
		onModifyMovePriority: 1,
		onModifyMove(move) {
			// most of the implementation is in Battle#getTarget
			move.tracksTarget = move.target !== 'scripted';
		},
		flags: {},
		name: "Propeller Tail",
		rating: 0,
		num: 239,
	},
	protean: {
		onPrepareHit(source, target, move) {
			if (this.effectState.protean === source.previouslySwitchedIn) return;
			if (move.hasBounced || move.flags['futuremove'] || move.sourceEffect === 'snatch' || move.callsMove) return;
			const type = move.type;
			if (type && type !== '???' && source.getTypes().join() !== type) {
				if (!source.setType(type)) return;
				this.effectState.protean = source.previouslySwitchedIn;
				this.add('-start', source, 'typechange', type, '[from] ability: Protean');
			}
		},
		flags: {},
		name: "Protean",
		rating: 4,
		num: 168,
	},
	protosynthesis: {
		onSwitchInPriority: -2,
		onStart(pokemon) {
			this.singleEvent('WeatherChange', this.effect, this.effectState, pokemon);
		},
		onWeatherChange(pokemon) {
			// Protosynthesis is not affected by Utility Umbrella
			if (this.field.isWeather('sunnyday')) {
				pokemon.addVolatile('protosynthesis');
			} else if (!pokemon.volatiles['protosynthesis']?.fromBooster && !this.field.isWeather('sunnyday')) {
				pokemon.removeVolatile('protosynthesis');
			}
		},
		onEnd(pokemon) {
			delete pokemon.volatiles['protosynthesis'];
			this.add('-end', pokemon, 'Protosynthesis', '[silent]');
		},
		condition: {
			noCopy: true,
			onStart(pokemon, source, effect) {
				if (effect?.name === 'Booster Energy') {
					this.effectState.fromBooster = true;
					this.add('-activate', pokemon, 'ability: Protosynthesis', '[fromitem]');
				} else {
					this.add('-activate', pokemon, 'ability: Protosynthesis');
				}
				this.effectState.bestStat = pokemon.getBestStat(false, true);
				this.add('-start', pokemon, 'protosynthesis' + this.effectState.bestStat);
			},
			onModifyAtkPriority: 5,
			onModifyAtk(atk, pokemon) {
				if (this.effectState.bestStat !== 'atk' || pokemon.ignoringAbility()) return;
				this.debug('Protosynthesis atk boost');
				return this.chainModify([5325, 4096]);
			},
			onModifyDefPriority: 6,
			onModifyDef(def, pokemon) {
				if (this.effectState.bestStat !== 'def' || pokemon.ignoringAbility()) return;
				this.debug('Protosynthesis def boost');
				return this.chainModify([5325, 4096]);
			},
			onModifySpAPriority: 5,
			onModifySpA(spa, pokemon) {
				if (this.effectState.bestStat !== 'spa' || pokemon.ignoringAbility()) return;
				this.debug('Protosynthesis spa boost');
				return this.chainModify([5325, 4096]);
			},
			onModifySpDPriority: 6,
			onModifySpD(spd, pokemon) {
				if (this.effectState.bestStat !== 'spd' || pokemon.ignoringAbility()) return;
				this.debug('Protosynthesis spd boost');
				return this.chainModify([5325, 4096]);
			},
			onModifySpe(spe, pokemon) {
				if (this.effectState.bestStat !== 'spe' || pokemon.ignoringAbility()) return;
				this.debug('Protosynthesis spe boost');
				return this.chainModify(1.5);
			},
			onEnd(pokemon) {
				this.add('-end', pokemon, 'Protosynthesis');
			},
		},
		flags: { failroleplay: 1, noreceiver: 1, noentrain: 1, notrace: 1, failskillswap: 1, notransform: 1 },
		name: "Protosynthesis",
		rating: 3,
		num: 281,
	},
	psychicsurge: {
		onStart(source) {
			this.field.setTerrain('psychicterrain');
		},
		flags: {},
		name: "Psychic Surge",
		rating: 4,
		num: 227,
	},
	punkrock: {
		onBasePowerPriority: 7,
		onBasePower(basePower, attacker, defender, move) {
			if (move.flags['sound']) {
				this.debug('Punk Rock boost');
				return this.chainModify([5325, 4096]);
			}
		},
		onSourceModifyDamage(damage, source, target, move) {
			if (move.flags['sound']) {
				this.debug('Punk Rock weaken');
				return this.chainModify(0.5);
			}
		},
		flags: { breakable: 1 },
		name: "Punk Rock",
		rating: 3.5,
		num: 244,
	},
	purepower: {
		onModifyAtkPriority: 5,
		onModifyAtk(atk) {
			return this.chainModify(2);
		},
		flags: {},
		name: "Pure Power",
		rating: 5,
		num: 74,
	},
	purifyingsalt: {
		onSetStatus(status, target, source, effect) {
			if ((effect as Move)?.status) {
				this.add('-immune', target, '[from] ability: Purifying Salt');
			}
			return false;
		},
		onTryAddVolatile(status, target) {
			if (status.id === 'yawn') {
				this.add('-immune', target, '[from] ability: Purifying Salt');
				return null;
			}
		},
		onSourceModifyAtkPriority: 6,
		onSourceModifyAtk(atk, attacker, defender, move) {
			if (move.type === 'Ghost') {
				this.debug('Purifying Salt weaken');
				return this.chainModify(0.5);
			}
		},
		onSourceModifySpAPriority: 5,
		onSourceModifySpA(spa, attacker, defender, move) {
			if (move.type === 'Ghost') {
				this.debug('Purifying Salt weaken');
				return this.chainModify(0.5);
			}
		},
		flags: { breakable: 1 },
		name: "Purifying Salt",
		rating: 4,
		num: 272,
	},
	quarkdrive: {
		onSwitchInPriority: -2,
		onStart(pokemon) {
			this.singleEvent('TerrainChange', this.effect, this.effectState, pokemon);
		},
		onTerrainChange(pokemon) {
			if (this.field.isTerrain('electricterrain')) {
				pokemon.addVolatile('quarkdrive');
			} else if (!pokemon.volatiles['quarkdrive']?.fromBooster) {
				pokemon.removeVolatile('quarkdrive');
			}
		},
		onEnd(pokemon) {
			delete pokemon.volatiles['quarkdrive'];
			this.add('-end', pokemon, 'Quark Drive', '[silent]');
		},
		condition: {
			noCopy: true,
			onStart(pokemon, source, effect) {
				if (effect?.name === 'Booster Energy') {
					this.effectState.fromBooster = true;
					this.add('-activate', pokemon, 'ability: Quark Drive', '[fromitem]');
				} else {
					this.add('-activate', pokemon, 'ability: Quark Drive');
				}
				this.effectState.bestStat = pokemon.getBestStat(false, true);
				this.add('-start', pokemon, 'quarkdrive' + this.effectState.bestStat);
			},
			onModifyAtkPriority: 5,
			onModifyAtk(atk, pokemon) {
				if (this.effectState.bestStat !== 'atk' || pokemon.ignoringAbility()) return;
				this.debug('Quark Drive atk boost');
				return this.chainModify([5325, 4096]);
			},
			onModifyDefPriority: 6,
			onModifyDef(def, pokemon) {
				if (this.effectState.bestStat !== 'def' || pokemon.ignoringAbility()) return;
				this.debug('Quark Drive def boost');
				return this.chainModify([5325, 4096]);
			},
			onModifySpAPriority: 5,
			onModifySpA(spa, pokemon) {
				if (this.effectState.bestStat !== 'spa' || pokemon.ignoringAbility()) return;
				this.debug('Quark Drive spa boost');
				return this.chainModify([5325, 4096]);
			},
			onModifySpDPriority: 6,
			onModifySpD(spd, pokemon) {
				if (this.effectState.bestStat !== 'spd' || pokemon.ignoringAbility()) return;
				this.debug('Quark Drive spd boost');
				return this.chainModify([5325, 4096]);
			},
			onModifySpe(spe, pokemon) {
				if (this.effectState.bestStat !== 'spe' || pokemon.ignoringAbility()) return;
				this.debug('Quark Drive spe boost');
				return this.chainModify(1.5);
			},
			onEnd(pokemon) {
				this.add('-end', pokemon, 'Quark Drive');
			},
		},
		flags: { failroleplay: 1, noreceiver: 1, noentrain: 1, notrace: 1, failskillswap: 1, notransform: 1 },
		name: "Quark Drive",
		rating: 3,
		num: 282,
	},
	queenlymajesty: {
		onFoeTryMove(target, source, move) {
			const targetAllExceptions = ['perishsong', 'flowershield', 'rototiller'];
			if (move.target === 'foeSide' || (move.target === 'all' && !targetAllExceptions.includes(move.id))) {
				return;
			}

			const dazzlingHolder = this.effectState.target;
			if ((source.isAlly(dazzlingHolder) || move.target === 'all') && move.priority > 0.1) {
				this.attrLastMove('[still]');
				this.add('cant', dazzlingHolder, 'ability: Queenly Majesty', move, `[of] ${target}`);
				return false;
			}
		},
		flags: { breakable: 1 },
		name: "Queenly Majesty",
		rating: 2.5,
		num: 214,
	},
	quickdraw: {
		onFractionalPriorityPriority: -1,
		onFractionalPriority(priority, pokemon, target, move) {
			if (move.category !== "Status" && this.randomChance(3, 10)) {
				this.add('-activate', pokemon, 'ability: Quick Draw');
				return 0.1;
			}
		},
		flags: {},
		name: "Quick Draw",
		rating: 2.5,
		num: 259,
	},
	quickfeet: {
		onModifySpe(spe, pokemon) {
			if (pokemon.status) {
				return this.chainModify(1.5);
			}
		},
		flags: {},
		name: "Quick Feet",
		rating: 2.5,
		num: 95,
	},
	raindish: {
		onWeather(target, source, effect) {
			if (target.hasItem('utilityumbrella')) return;
			if (effect.id === 'raindance' || effect.id === 'primordialsea') {
				this.heal(target.baseMaxhp / 16);
			}
		},
		flags: {},
		name: "Rain Dish",
		rating: 1.5,
		num: 44,
	},
	rattled: {
		onDamagingHit(damage, target, source, move) {
			if (['Dark', 'Bug', 'Ghost'].includes(move.type)) {
				this.boost({ spe: 1 });
			}
		},
		onAfterBoost(boost, target, source, effect) {
			if (effect?.name === 'Intimidate' && boost.atk) {
				this.boost({ spe: 1 });
			}
		},
		flags: {},
		name: "Rattled",
		rating: 1,
		num: 155,
	},
	receiver: {
		onAllyFaint(target) {
			if (!this.effectState.target.hp) return;
			const ability = target.getAbility();
			if (ability.flags['noreceiver'] || ability.id === 'noability') return;
			if (this.effectState.target.setAbility(ability)) {
				this.add('-ability', this.effectState.target, ability, '[from] ability: Receiver', `[of] ${target}`);
			}
		},
		flags: { failroleplay: 1, noreceiver: 1, noentrain: 1, notrace: 1 },
		name: "Receiver",
		rating: 0,
		num: 222,
	},
	reckless: {
		onBasePowerPriority: 23,
		onBasePower(basePower, attacker, defender, move) {
			if (move.recoil || move.hasCrashDamage) {
				this.debug('Reckless boost');
				return this.chainModify([4915, 4096]);
			}
		},
		flags: {},
		name: "Reckless",
		rating: 3,
		num: 120,
	},
	refrigerate: {
		onModifyTypePriority: -1,
		onModifyType(move, pokemon) {
			const noModifyType = [
				'judgment', 'multiattack', 'naturalgift', 'revelationdance', 'technoblast', 'terrainpulse', 'weatherball',
			];
			if (move.type === 'Normal' && (!noModifyType.includes(move.id) || this.activeMove?.isMax) &&
				!(move.isZ && move.category !== 'Status') && !(move.name === 'Tera Blast' && pokemon.terastallized)) {
				move.type = 'Ice';
				move.typeChangerBoosted = this.effect;
			}
		},
		onBasePowerPriority: 23,
		onBasePower(basePower, pokemon, target, move) {
			if (move.typeChangerBoosted === this.effect) return this.chainModify([4915, 4096]);
		},
		flags: {},
		name: "Refrigerate",
		rating: 4,
		num: 174,
	},
	regenerator: {
		onSwitchOut(pokemon) {
			pokemon.heal(pokemon.baseMaxhp / 3);
		},
		flags: {},
		name: "Regenerator",
		rating: 4.5,
		num: 144,
	},
	ripen: {
		onTryHeal(damage, target, source, effect) {
			if (!effect) return;
			if (effect.name === 'Berry Juice' || effect.name === 'Leftovers') {
				this.add('-activate', target, 'ability: Ripen');
			}
			if ((effect as Item).isBerry) return this.chainModify(2);
		},
		onChangeBoost(boost, target, source, effect) {
			if (effect && (effect as Item).isBerry) {
				let b: BoostID;
				for (b in boost) {
					boost[b]! *= 2;
				}
			}
		},
		onSourceModifyDamagePriority: -1,
		onSourceModifyDamage(damage, source, target, move) {
			if (target.abilityState.berryWeaken) {
				target.abilityState.berryWeaken = false;
				return this.chainModify(0.5);
			}
		},
		onTryEatItemPriority: -1,
		onTryEatItem(item, pokemon) {
			this.add('-activate', pokemon, 'ability: Ripen');
		},
		onEatItem(item, pokemon) {
			const weakenBerries = [
				'Babiri Berry', 'Charti Berry', 'Chilan Berry', 'Chople Berry', 'Coba Berry', 'Colbur Berry', 'Haban Berry', 'Kasib Berry', 'Kebia Berry', 'Occa Berry', 'Passho Berry', 'Payapa Berry', 'Rindo Berry', 'Roseli Berry', 'Shuca Berry', 'Tanga Berry', 'Wacan Berry', 'Yache Berry',
			];
			// Record if the pokemon ate a berry to resist the attack
			pokemon.abilityState.berryWeaken = weakenBerries.includes(item.name);
		},
		flags: {},
		name: "Ripen",
		rating: 2,
		num: 247,
	},
	rivalry: {
		onBasePowerPriority: 24,
		onBasePower(basePower, attacker, defender, move) {
			if (attacker.gender && defender.gender) {
				if (attacker.gender === defender.gender) {
					this.debug('Rivalry boost');
					return this.chainModify(1.25);
				} else {
					this.debug('Rivalry weaken');
					return this.chainModify(0.75);
				}
			}
		},
		flags: {},
		name: "Rivalry",
		rating: 0,
		num: 79,
	},
	rkssystem: {
		// RKS System's type-changing itself is implemented in statuses.js
		flags: { failroleplay: 1, noreceiver: 1, noentrain: 1, notrace: 1, failskillswap: 1, cantsuppress: 1 },
		name: "RKS System",
		rating: 4,
		num: 225,
	},
	rockhead: {
		onDamage(damage, target, source, effect) {
			if (effect.id === 'recoil') {
				if (!this.activeMove) throw new Error("Battle.activeMove is null");
				if (this.activeMove.id !== 'struggle') return null;
			}
		},
		flags: {},
		name: "Rock Head",
		rating: 3,
		num: 69,
	},
	rockypayload: {
		onModifyAtkPriority: 5,
		onModifyAtk(atk, attacker, defender, move) {
			if (move.type === 'Rock') {
				this.debug('Rocky Payload boost');
				return this.chainModify(1.5);
			}
		},
		onModifySpAPriority: 5,
		onModifySpA(atk, attacker, defender, move) {
			if (move.type === 'Rock') {
				this.debug('Rocky Payload boost');
				return this.chainModify(1.5);
			}
		},
		flags: {},
		name: "Rocky Payload",
		rating: 3.5,
		num: 276,
	},
	roughskin: {
		onDamagingHitOrder: 1,
		onDamagingHit(damage, target, source, move) {
			if (this.checkMoveMakesContact(move, source, target, true)) {
				this.damage(source.baseMaxhp / 8, source, target);
			}
		},
		flags: {},
		name: "Rough Skin",
		rating: 2.5,
		num: 24,
	},
	runaway: {
		flags: {},
		name: "Run Away",
		rating: 0,
		num: 50,
	},
	sandforce: {
		onBasePowerPriority: 21,
		onBasePower(basePower, attacker, defender, move) {
			if (this.field.isWeather('sandstorm')) {
				if (move.type === 'Rock' || move.type === 'Ground' || move.type === 'Steel') {
					this.debug('Sand Force boost');
					return this.chainModify([5325, 4096]);
				}
			}
		},
		onImmunity(type, pokemon) {
			if (type === 'sandstorm') return false;
		},
		flags: {},
		name: "Sand Force",
		rating: 2,
		num: 159,
	},
	sandrush: {
		onModifySpe(spe, pokemon) {
			if (this.field.isWeather('sandstorm')) {
				return this.chainModify(2);
			}
		},
		onImmunity(type, pokemon) {
			if (type === 'sandstorm') return false;
		},
		flags: {},
		name: "Sand Rush",
		rating: 3,
		num: 146,
	},
	sandspit: {
		onDamagingHit(damage, target, source, move) {
			this.field.setWeather('sandstorm');
		},
		flags: {},
		name: "Sand Spit",
		rating: 1,
		num: 245,
	},
	sandstream: {
		onStart(source) {
			this.field.setWeather('sandstorm');
		},
		flags: {},
		name: "Sand Stream",
		rating: 4,
		num: 45,
	},
	sandveil: {
		onImmunity(type, pokemon) {
			if (type === 'sandstorm') return false;
		},
		onModifyAccuracyPriority: -1,
		onModifyAccuracy(accuracy) {
			if (typeof accuracy !== 'number') return;
			if (this.field.isWeather('sandstorm')) {
				this.debug('Sand Veil - decreasing accuracy');
				return this.chainModify([3277, 4096]);
			}
		},
		flags: { breakable: 1 },
		name: "Sand Veil",
		rating: 1.5,
		num: 8,
	},
	sapsipper: {
		onTryHitPriority: 1,
		onTryHit(target, source, move) {
			if (target !== source && move.type === 'Grass') {
				if (!this.boost({ atk: 1 })) {
					this.add('-immune', target, '[from] ability: Sap Sipper');
				}
				return null;
			}
		},
		onAllyTryHitSide(target, source, move) {
			if (source === this.effectState.target || !target.isAlly(source)) return;
			if (move.type === 'Grass') {
				this.boost({ atk: 1 }, this.effectState.target);
			}
		},
		flags: { breakable: 1 },
		name: "Sap Sipper",
		rating: 3,
		num: 157,
	},
	schooling: {
		onSwitchInPriority: -1,
		onStart(pokemon) {
			if (pokemon.baseSpecies.baseSpecies !== 'Wishiwashi' || pokemon.level < 20 || pokemon.transformed) return;
			if (pokemon.hp > pokemon.maxhp / 4) {
				if (pokemon.species.id === 'wishiwashi') {
					pokemon.formeChange('Wishiwashi-School');
				}
			} else {
				if (pokemon.species.id === 'wishiwashischool') {
					pokemon.formeChange('Wishiwashi');
				}
			}
		},
		onResidualOrder: 29,
		onResidual(pokemon) {
			if (
				pokemon.baseSpecies.baseSpecies !== 'Wishiwashi' || pokemon.level < 20 ||
				pokemon.transformed || !pokemon.hp
			) return;
			if (pokemon.hp > pokemon.maxhp / 4) {
				if (pokemon.species.id === 'wishiwashi') {
					pokemon.formeChange('Wishiwashi-School');
				}
			} else {
				if (pokemon.species.id === 'wishiwashischool') {
					pokemon.formeChange('Wishiwashi');
				}
			}
		},
		flags: { failroleplay: 1, noreceiver: 1, noentrain: 1, notrace: 1, failskillswap: 1, cantsuppress: 1 },
		name: "Schooling",
		rating: 3,
		num: 208,
	},
	scrappy: {
		onModifyMovePriority: -5,
		onModifyMove(move) {
			if (!move.ignoreImmunity) move.ignoreImmunity = {};
			if (move.ignoreImmunity !== true) {
				move.ignoreImmunity['Fighting'] = true;
				move.ignoreImmunity['Normal'] = true;
			}
		},
		onTryBoost(boost, target, source, effect) {
			if (effect.name === 'Intimidate' && boost.atk) {
				delete boost.atk;
				this.add('-fail', target, 'unboost', 'Attack', '[from] ability: Scrappy', `[of] ${target}`);
			}
		},
		flags: {},
		name: "Scrappy",
		rating: 3,
		num: 113,
	},
	screencleaner: {
		onStart(pokemon) {
			let activated = false;
			for (const sideCondition of ['reflect', 'lightscreen', 'auroraveil']) {
				for (const side of [pokemon.side, ...pokemon.side.foeSidesWithConditions()]) {
					if (side.getSideCondition(sideCondition)) {
						if (!activated) {
							this.add('-activate', pokemon, 'ability: Screen Cleaner');
							activated = true;
						}
						side.removeSideCondition(sideCondition);
					}
				}
			}
		},
		flags: {},
		name: "Screen Cleaner",
		rating: 2,
		num: 251,
	},
	seedsower: {
		onDamagingHit(damage, target, source, move) {
			this.field.setTerrain('grassyterrain');
		},
		flags: {},
		name: "Seed Sower",
		rating: 2.5,
		num: 269,
	},
	serenegrace: {
		onModifyMovePriority: -2,
		onModifyMove(move) {
			if (move.secondaries) {
				this.debug('doubling secondary chance');
				for (const secondary of move.secondaries) {
					if (secondary.chance) secondary.chance *= 2;
				}
			}
			if (move.self?.chance) move.self.chance *= 2;
		},
		flags: {},
		name: "Serene Grace",
		rating: 3.5,
		num: 32,
	},
	shadowshield: {
		onSourceModifyDamage(damage, source, target, move) {
			if (target.hp >= target.maxhp) {
				this.debug('Shadow Shield weaken');
				return this.chainModify(0.5);
			}
		},
		flags: {},
		name: "Shadow Shield",
		rating: 3.5,
		num: 231,
	},
	shadowtag: {
		onFoeTrapPokemon(pokemon) {
			if (!pokemon.hasAbility('shadowtag') && pokemon.isAdjacent(this.effectState.target)) {
				pokemon.tryTrap(true);
			}
		},
		onFoeMaybeTrapPokemon(pokemon, source) {
			if (!source) source = this.effectState.target;
			if (!source || !pokemon.isAdjacent(source)) return;
			if (!pokemon.hasAbility('shadowtag')) {
				pokemon.maybeTrapped = true;
			}
		},
		flags: {},
		name: "Shadow Tag",
		rating: 5,
		num: 23,
	},
	sharpness: {
		onBasePowerPriority: 19,
		onBasePower(basePower, attacker, defender, move) {
			if (move.flags['slicing']) {
				this.debug('Sharpness boost');
				return this.chainModify(1.5);
			}
		},
		flags: {},
		name: "Sharpness",
		rating: 3.5,
		num: 292,
	},
	shedskin: {
		onResidualOrder: 5,
		onResidualSubOrder: 3,
		onResidual(pokemon) {
			if (pokemon.hp && pokemon.status && this.randomChance(33, 100)) {
				this.debug('shed skin');
				this.add('-activate', pokemon, 'ability: Shed Skin');
				pokemon.cureStatus();
			}
		},
		flags: {},
		name: "Shed Skin",
		rating: 3,
		num: 61,
	},
	sheerforce: {
		onModifyMove(move, pokemon) {
			if (move.secondaries) {
				delete move.secondaries;
				// Technically not a secondary effect, but it is negated
				delete move.self;
				if (move.id === 'clangoroussoulblaze') delete move.selfBoost;
				// Actual negation of `AfterMoveSecondary` effects implemented in scripts.js
				move.hasSheerForce = true;
			}
		},
		onBasePowerPriority: 21,
		onBasePower(basePower, pokemon, target, move) {
			if (move.hasSheerForce) return this.chainModify([5325, 4096]);
		},
		flags: {},
		name: "Sheer Force",
		rating: 3.5,
		num: 125,
	},
	shellarmor: {
		onCriticalHit: false,
		flags: { breakable: 1 },
		name: "Shell Armor",
		rating: 1,
		num: 75,
	},
	shielddust: {
		onModifySecondaries(secondaries) {
			this.debug('Shield Dust prevent secondary');
			return secondaries.filter(effect => !!effect.self);
		},
		flags: { breakable: 1 },
		name: "Shield Dust",
		rating: 2,
		num: 19,
	},
	shieldsdown: {
		onSwitchInPriority: -1,
		onStart(pokemon) {
			if (pokemon.baseSpecies.baseSpecies !== 'Minior' || pokemon.transformed) return;
			if (pokemon.hp > pokemon.maxhp / 2) {
				if (pokemon.species.forme !== 'Meteor') {
					pokemon.formeChange('Minior-Meteor');
				}
			} else {
				if (pokemon.species.forme === 'Meteor') {
					pokemon.formeChange(pokemon.set.species);
				}
			}
		},
		onResidualOrder: 29,
		onResidual(pokemon) {
			if (pokemon.baseSpecies.baseSpecies !== 'Minior' || pokemon.transformed || !pokemon.hp) return;
			if (pokemon.hp > pokemon.maxhp / 2) {
				if (pokemon.species.forme !== 'Meteor') {
					pokemon.formeChange('Minior-Meteor');
				}
			} else {
				if (pokemon.species.forme === 'Meteor') {
					pokemon.formeChange(pokemon.set.species);
				}
			}
		},
		onSetStatus(status, target, source, effect) {
			if (target.species.id !== 'miniormeteor' || target.transformed) return;
			if ((effect as Move)?.status) {
				this.add('-immune', target, '[from] ability: Shields Down');
			}
			return false;
		},
		onTryAddVolatile(status, target) {
			if (target.species.id !== 'miniormeteor' || target.transformed) return;
			if (status.id !== 'yawn') return;
			this.add('-immune', target, '[from] ability: Shields Down');
			return null;
		},
		flags: { failroleplay: 1, noreceiver: 1, noentrain: 1, notrace: 1, failskillswap: 1, cantsuppress: 1 },
		name: "Shields Down",
		rating: 3,
		num: 197,
	},
	simple: {
		onChangeBoost(boost, target, source, effect) {
			if (effect && effect.id === 'zpower') return;
			let i: BoostID;
			for (i in boost) {
				boost[i]! *= 2;
			}
		},
		flags: { breakable: 1 },
		name: "Simple",
		rating: 4,
		num: 86,
	},
	skilllink: {
		onModifyMove(move) {
			if (move.multihit && Array.isArray(move.multihit) && move.multihit.length) {
				move.multihit = move.multihit[1];
			}
			if (move.multiaccuracy) {
				delete move.multiaccuracy;
			}
		},
		flags: {},
		name: "Skill Link",
		rating: 3,
		num: 92,
	},
	slowstart: {
		onStart(pokemon) {
			pokemon.addVolatile('slowstart');
		},
		onEnd(pokemon) {
			delete pokemon.volatiles['slowstart'];
			this.add('-end', pokemon, 'Slow Start', '[silent]');
		},
		condition: {
			duration: 5,
			onResidualOrder: 28,
			onResidualSubOrder: 2,
			onStart(target) {
				this.add('-start', target, 'ability: Slow Start');
			},
			onResidual(pokemon) {
				if (!pokemon.activeTurns) {
					this.effectState.duration! += 1;
				}
			},
			onModifyAtkPriority: 5,
			onModifyAtk(atk, pokemon) {
				return this.chainModify(0.5);
			},
			onModifySpe(spe, pokemon) {
				return this.chainModify(0.5);
			},
			onEnd(target) {
				this.add('-end', target, 'Slow Start');
			},
		},
		flags: {},
		name: "Slow Start",
		rating: -1,
		num: 112,
	},
	slushrush: {
		onModifySpe(spe, pokemon) {
			if (this.field.isWeather(['hail', 'snowscape'])) {
				return this.chainModify(2);
			}
		},
		flags: {},
		name: "Slush Rush",
		rating: 3,
		num: 202,
	},
	sniper: {
		onModifyDamage(damage, source, target, move) {
			if (target.getMoveHitData(move).crit) {
				this.debug('Sniper boost');
				return this.chainModify(1.5);
			}
		},
		flags: {},
		name: "Sniper",
		rating: 2,
		num: 97,
	},
	snowcloak: {
		onImmunity(type, pokemon) {
			if (type === 'hail') return false;
		},
		onModifyAccuracyPriority: -1,
		onModifyAccuracy(accuracy) {
			if (typeof accuracy !== 'number') return;
			if (this.field.isWeather(['hail', 'snowscape'])) {
				this.debug('Snow Cloak - decreasing accuracy');
				return this.chainModify([3277, 4096]);
			}
		},
		flags: { breakable: 1 },
		name: "Snow Cloak",
		rating: 1.5,
		num: 81,
	},
	snowwarning: {
		onStart(source) {
			this.field.setWeather('snowscape');
		},
		flags: {},
		name: "Snow Warning",
		rating: 4,
		num: 117,
	},
	solarpower: {
		onModifySpAPriority: 5,
		onModifySpA(spa, pokemon) {
			if (['sunnyday', 'desolateland'].includes(pokemon.effectiveWeather())) {
				return this.chainModify(1.5);
			}
		},
		onWeather(target, source, effect) {
			if (target.hasItem('utilityumbrella')) return;
			if (effect.id === 'sunnyday' || effect.id === 'desolateland') {
				this.damage(target.baseMaxhp / 8, target, target);
			}
		},
		flags: {},
		name: "Solar Power",
		rating: 2,
		num: 94,
	},
	solidrock: {
		onSourceModifyDamage(damage, source, target, move) {
			if (target.getMoveHitData(move).typeMod > 0) {
				this.debug('Solid Rock neutralize');
				return this.chainModify(0.75);
			}
		},
		flags: { breakable: 1 },
		name: "Solid Rock",
		rating: 3,
		num: 116,
	},
	soulheart: {
		onAnyFaintPriority: 1,
		onAnyFaint() {
			this.boost({ spa: 1 }, this.effectState.target);
		},
		flags: {},
		name: "Soul-Heart",
		rating: 3.5,
		num: 220,
	},
	soundproof: {
		onTryHit(target, source, move) {
			if (target !== source && move.flags['sound']) {
				this.add('-immune', target, '[from] ability: Soundproof');
				return null;
			}
		},
		onAllyTryHitSide(target, source, move) {
			if (move.flags['sound']) {
				this.add('-immune', this.effectState.target, '[from] ability: Soundproof');
			}
		},
		flags: { breakable: 1 },
		name: "Soundproof",
		rating: 2,
		num: 43,
	},
	speedboost: {
		onResidualOrder: 28,
		onResidualSubOrder: 2,
		onResidual(pokemon) {
			if (pokemon.activeTurns) {
				this.boost({ spe: 1 });
			}
		},
		flags: {},
		name: "Speed Boost",
		rating: 4.5,
		num: 3,
	},
	stakeout: {
		onModifyAtkPriority: 5,
		onModifyAtk(atk, attacker, defender) {
			if (!defender.activeTurns) {
				this.debug('Stakeout boost');
				return this.chainModify(2);
			}
		},
		onModifySpAPriority: 5,
		onModifySpA(atk, attacker, defender) {
			if (!defender.activeTurns) {
				this.debug('Stakeout boost');
				return this.chainModify(2);
			}
		},
		flags: {},
		name: "Stakeout",
		rating: 4.5,
		num: 198,
	},
	stall: {
		onFractionalPriority: -0.1,
		flags: {},
		name: "Stall",
		rating: -1,
		num: 100,
	},
	stalwart: {
		onModifyMovePriority: 1,
		onModifyMove(move) {
			// most of the implementation is in Battle#getTarget
			move.tracksTarget = move.target !== 'scripted';
		},
		flags: {},
		name: "Stalwart",
		rating: 0,
		num: 242,
	},
	stamina: {
		onDamagingHit(damage, target, source, effect) {
			this.boost({ def: 1 });
		},
		flags: {},
		name: "Stamina",
		rating: 4,
		num: 192,
	},
	stancechange: {
		onModifyMovePriority: 1,
		onModifyMove(move, attacker, defender) {
			if (attacker.species.baseSpecies !== 'Aegislash' || attacker.transformed) return;
			if (move.category === 'Status' && move.id !== 'kingsshield') return;
			const targetForme = (move.id === 'kingsshield' ? 'Aegislash' : 'Aegislash-Blade');
			if (attacker.species.name !== targetForme) attacker.formeChange(targetForme);
		},
		flags: { failroleplay: 1, noreceiver: 1, noentrain: 1, notrace: 1, failskillswap: 1, cantsuppress: 1 },
		name: "Stance Change",
		rating: 4,
		num: 176,
	},
	static: {
		onDamagingHit(damage, target, source, move) {
			if (this.checkMoveMakesContact(move, source, target)) {
				if (this.randomChance(3, 10)) {
					source.trySetStatus('par', target);
				}
			}
		},
		flags: {},
		name: "Static",
		rating: 2,
		num: 9,
	},
	steadfast: {
		onFlinch(pokemon) {
			this.boost({ spe: 1 });
		},
		flags: {},
		name: "Steadfast",
		rating: 1,
		num: 80,
	},
	steamengine: {
		onDamagingHit(damage, target, source, move) {
			if (['Water', 'Fire'].includes(move.type)) {
				this.boost({ spe: 6 });
			}
		},
		flags: {},
		name: "Steam Engine",
		rating: 2,
		num: 243,
	},
	steelworker: {
		onModifyAtkPriority: 5,
		onModifyAtk(atk, attacker, defender, move) {
			if (move.type === 'Steel') {
				this.debug('Steelworker boost');
				return this.chainModify(1.5);
			}
		},
		onModifySpAPriority: 5,
		onModifySpA(atk, attacker, defender, move) {
			if (move.type === 'Steel') {
				this.debug('Steelworker boost');
				return this.chainModify(1.5);
			}
		},
		flags: {},
		name: "Steelworker",
		rating: 3.5,
		num: 200,
	},
	steelyspirit: {
		onAllyBasePowerPriority: 22,
		onAllyBasePower(basePower, attacker, defender, move) {
			if (move.type === 'Steel') {
				this.debug('Steely Spirit boost');
				return this.chainModify(1.5);
			}
		},
		flags: {},
		name: "Steely Spirit",
		rating: 3.5,
		num: 252,
	},
	stench: {
		onModifyMovePriority: -1,
		onModifyMove(move) {
			if (move.category !== "Status") {
				this.debug('Adding Stench flinch');
				if (!move.secondaries) move.secondaries = [];
				for (const secondary of move.secondaries) {
					if (secondary.volatileStatus === 'flinch') return;
				}
				move.secondaries.push({
					chance: 10,
					volatileStatus: 'flinch',
				});
			}
		},
		flags: {},
		name: "Stench",
		rating: 0.5,
		num: 1,
	},
	stickyhold: {
		onTakeItem(item, pokemon, source) {
			if (!this.activeMove) throw new Error("Battle.activeMove is null");
			if (!pokemon.hp || pokemon.item === 'stickybarb') return;
			if ((source && source !== pokemon) || this.activeMove.id === 'knockoff') {
				this.add('-activate', pokemon, 'ability: Sticky Hold');
				return false;
			}
		},
		flags: { breakable: 1 },
		name: "Sticky Hold",
		rating: 1.5,
		num: 60,
	},
	stormdrain: {
		onTryHit(target, source, move) {
			if (target !== source && move.type === 'Water') {
				if (!this.boost({ spa: 1 })) {
					this.add('-immune', target, '[from] ability: Storm Drain');
				}
				return null;
			}
		},
		onAnyRedirectTarget(target, source, source2, move) {
			if (move.type !== 'Water' || move.flags['pledgecombo']) return;
			const redirectTarget = ['randomNormal', 'adjacentFoe'].includes(move.target) ? 'normal' : move.target;
			if (this.validTarget(this.effectState.target, source, redirectTarget)) {
				if (move.smartTarget) move.smartTarget = false;
				if (this.effectState.target !== target) {
					this.add('-activate', this.effectState.target, 'ability: Storm Drain');
				}
				return this.effectState.target;
			}
		},
		flags: { breakable: 1 },
		name: "Storm Drain",
		rating: 3,
		num: 114,
	},
	strongjaw: {
		onBasePowerPriority: 19,
		onBasePower(basePower, attacker, defender, move) {
			if (move.flags['bite']) {
				return this.chainModify(1.5);
			}
		},
		flags: {},
		name: "Strong Jaw",
		rating: 3.5,
		num: 173,
	},
	sturdy: {
		onTryHit(pokemon, target, move) {
			if (move.ohko) {
				this.add('-immune', pokemon, '[from] ability: Sturdy');
				return null;
			}
		},
		onDamagePriority: -30,
		onDamage(damage, target, source, effect) {
			if (target.hp === target.maxhp && damage >= target.hp && effect && effect.effectType === 'Move') {
				this.add('-ability', target, 'Sturdy');
				return target.hp - 1;
			}
		},
		flags: { breakable: 1 },
		name: "Sturdy",
		rating: 3,
		num: 5,
	},
	suctioncups: {
		onDragOutPriority: 1,
		onDragOut(pokemon) {
			this.add('-activate', pokemon, 'ability: Suction Cups');
			return null;
		},
		flags: { breakable: 1 },
		name: "Suction Cups",
		rating: 1,
		num: 21,
	},
	superluck: {
		onModifyCritRatio(critRatio) {
			return critRatio + 1;
		},
		flags: {},
		name: "Super Luck",
		rating: 1.5,
		num: 105,
	},
	supersweetsyrup: {
		onStart(pokemon) {
			if (pokemon.syrupTriggered) return;
			pokemon.syrupTriggered = true;
			this.add('-ability', pokemon, 'Supersweet Syrup');
			for (const target of pokemon.adjacentFoes()) {
				if (target.volatiles['substitute']) {
					this.add('-immune', target);
				} else {
					this.boost({ evasion: -1 }, target, pokemon, null, true);
				}
			}
		},
		flags: {},
		name: "Supersweet Syrup",
		rating: 1.5,
		num: 306,
	},
	supremeoverlord: {
		onStart(pokemon) {
			if (pokemon.side.totalFainted) {
				this.add('-activate', pokemon, 'ability: Supreme Overlord');
				const fallen = Math.min(pokemon.side.totalFainted, 5);
				this.add('-start', pokemon, `fallen${fallen}`, '[silent]');
				this.effectState.fallen = fallen;
			}
		},
		onEnd(pokemon) {
			this.add('-end', pokemon, `fallen${this.effectState.fallen}`, '[silent]');
		},
		onBasePowerPriority: 21,
		onBasePower(basePower, attacker, defender, move) {
			if (this.effectState.fallen) {
				const powMod = [4096, 4506, 4915, 5325, 5734, 6144];
				this.debug(`Supreme Overlord boost: ${powMod[this.effectState.fallen]}/4096`);
				return this.chainModify([powMod[this.effectState.fallen], 4096]);
			}
		},
		flags: {},
		name: "Supreme Overlord",
		rating: 4,
		num: 293,
	},
	surgesurfer: {
		onModifySpe(spe) {
			if (this.field.isTerrain('electricterrain')) {
				return this.chainModify(2);
			}
		},
		flags: {},
		name: "Surge Surfer",
		rating: 3,
		num: 207,
	},
	swarm: {
		onModifyAtkPriority: 5,
		onModifyAtk(atk, attacker, defender, move) {
			if (move.type === 'Bug' && attacker.hp <= attacker.maxhp / 3) {
				this.debug('Swarm boost');
				return this.chainModify(1.5);
			}
		},
		onModifySpAPriority: 5,
		onModifySpA(atk, attacker, defender, move) {
			if (move.type === 'Bug' && attacker.hp <= attacker.maxhp / 3) {
				this.debug('Swarm boost');
				return this.chainModify(1.5);
			}
		},
		flags: {},
		name: "Swarm",
		rating: 2,
		num: 68,
	},
	sweetveil: {
		onAllySetStatus(status, target, source, effect) {
			if (status.id === 'slp') {
				this.debug('Sweet Veil interrupts sleep');
				const effectHolder = this.effectState.target;
				this.add('-block', target, 'ability: Sweet Veil', `[of] ${effectHolder}`);
				return null;
			}
		},
		onAllyTryAddVolatile(status, target) {
			if (status.id === 'yawn') {
				this.debug('Sweet Veil blocking yawn');
				const effectHolder = this.effectState.target;
				this.add('-block', target, 'ability: Sweet Veil', `[of] ${effectHolder}`);
				return null;
			}
		},
		flags: { breakable: 1 },
		name: "Sweet Veil",
		rating: 2,
		num: 175,
	},
	swiftswim: {
		onModifySpe(spe, pokemon) {
			if (['raindance', 'primordialsea'].includes(pokemon.effectiveWeather())) {
				return this.chainModify(2);
			}
		},
		flags: {},
		name: "Swift Swim",
		rating: 3,
		num: 33,
	},
	symbiosis: {
		onAllyAfterUseItem(item, pokemon) {
			if (pokemon.switchFlag) return;
			const source = this.effectState.target;
			const myItem = source.takeItem();
			if (!myItem) return;
			if (
				!this.singleEvent('TakeItem', myItem, source.itemState, pokemon, source, this.effect, myItem) ||
				!pokemon.setItem(myItem)
			) {
				source.item = myItem.id;
				return;
			}
			this.add('-activate', source, 'ability: Symbiosis', myItem, `[of] ${pokemon}`);
		},
		flags: {},
		name: "Symbiosis",
		rating: 0,
		num: 180,
	},
	synchronize: {
		onAfterSetStatus(status, target, source, effect) {
			if (!source || source === target) return;
			if (effect && effect.id === 'toxicspikes') return;
			if (status.id === 'slp' || status.id === 'frz') return;
			this.add('-activate', target, 'ability: Synchronize');
			// Hack to make status-prevention abilities think Synchronize is a status move
			// and show messages when activating against it.
			source.trySetStatus(status, target, { status: status.id, id: 'synchronize' } as Effect);
		},
		flags: {},
		name: "Synchronize",
		rating: 2,
		num: 28,
	},
	swordofruin: {
		onStart(pokemon) {
			if (this.suppressingAbility(pokemon)) return;
			this.add('-ability', pokemon, 'Sword of Ruin');
		},
		onAnyModifyDef(def, target, source, move) {
			const abilityHolder = this.effectState.target;
			if (target.hasAbility('Sword of Ruin')) return;
			if (!move.ruinedDef?.hasAbility('Sword of Ruin')) move.ruinedDef = abilityHolder;
			if (move.ruinedDef !== abilityHolder) return;
			this.debug('Sword of Ruin Def drop');
			return this.chainModify(0.75);
		},
		flags: {},
		name: "Sword of Ruin",
		rating: 4.5,
		num: 285,
	},
	tabletsofruin: {
		onStart(pokemon) {
			if (this.suppressingAbility(pokemon)) return;
			this.add('-ability', pokemon, 'Tablets of Ruin');
		},
		onAnyModifyAtk(atk, source, target, move) {
			const abilityHolder = this.effectState.target;
			if (source.hasAbility('Tablets of Ruin')) return;
			if (!move.ruinedAtk) move.ruinedAtk = abilityHolder;
			if (move.ruinedAtk !== abilityHolder) return;
			this.debug('Tablets of Ruin Atk drop');
			return this.chainModify(0.75);
		},
		flags: {},
		name: "Tablets of Ruin",
		rating: 4.5,
		num: 284,
	},
	tangledfeet: {
		onModifyAccuracyPriority: -1,
		onModifyAccuracy(accuracy, target) {
			if (typeof accuracy !== 'number') return;
			if (target?.volatiles['confusion']) {
				this.debug('Tangled Feet - decreasing accuracy');
				return this.chainModify(0.5);
			}
		},
		flags: { breakable: 1 },
		name: "Tangled Feet",
		rating: 1,
		num: 77,
	},
	tanglinghair: {
		onDamagingHit(damage, target, source, move) {
			if (this.checkMoveMakesContact(move, source, target, true)) {
				this.add('-ability', target, 'Tangling Hair');
				this.boost({ spe: -1 }, source, target, null, true);
			}
		},
		flags: {},
		name: "Tangling Hair",
		rating: 2,
		num: 221,
	},
	technician: {
		onBasePowerPriority: 30,
		onBasePower(basePower, attacker, defender, move) {
			const basePowerAfterMultiplier = this.modify(basePower, this.event.modifier);
			this.debug(`Base Power: ${basePowerAfterMultiplier}`);
			if (basePowerAfterMultiplier <= 60) {
				this.debug('Technician boost');
				return this.chainModify(1.5);
			}
		},
		flags: {},
		name: "Technician",
		rating: 3.5,
		num: 101,
	},
	telepathy: {
		onTryHit(target, source, move) {
			if (target !== source && target.isAlly(source) && move.category !== 'Status') {
				this.add('-activate', target, 'ability: Telepathy');
				return null;
			}
		},
		flags: { breakable: 1 },
		name: "Telepathy",
		rating: 0,
		num: 140,
	},
	teraformzero: {
		onAfterTerastallization(pokemon) {
			if (pokemon.baseSpecies.name !== 'Terapagos-Stellar') return;
			if (this.field.weather || this.field.terrain) {
				this.add('-ability', pokemon, 'Teraform Zero');
				this.field.clearWeather();
				this.field.clearTerrain();
			}
		},
		flags: { failroleplay: 1, noreceiver: 1, noentrain: 1, notrace: 1, failskillswap: 1 },
		name: "Teraform Zero",
		rating: 3,
		num: 309,
	},
	terashell: {
		// effectiveness implemented in sim/pokemon.ts:Pokemon#runEffectiveness
		// needs two checks to reset between regular moves and future attacks
		onAnyBeforeMove() {
			delete this.effectState.resisted;
		},
		onAnyAfterMove() {
			delete this.effectState.resisted;
		},
		flags: { failroleplay: 1, noreceiver: 1, noentrain: 1, notrace: 1, failskillswap: 1, breakable: 1 },
		name: "Tera Shell",
		rating: 3.5,
		num: 308,
	},
	terashift: {
		onSwitchInPriority: 2,
		onSwitchIn(pokemon) {
			if (pokemon.baseSpecies.baseSpecies !== 'Terapagos') return;
			if (pokemon.species.forme !== 'Terastal') {
				this.add('-activate', pokemon, 'ability: Tera Shift');
				pokemon.formeChange('Terapagos-Terastal', this.effect, true);
<<<<<<< HEAD
				pokemon.baseMaxhp = Math.floor(Math.floor(
					2 * pokemon.species.baseStats['hp'] + pokemon.set.ivs['hp'] + Math.floor(pokemon.set.evs['hp'] / 4) + 100
				) * pokemon.level / 100 + 10);
				const newMaxHP = pokemon.baseMaxhp;
				pokemon.hp = newMaxHP - (pokemon.maxhp - pokemon.hp);
				pokemon.maxhp = newMaxHP;
				// @pokebedrock - Add details to the heal message
				this.add('-heal', pokemon, pokemon.details, pokemon.getHealth, '[silent]');
=======
>>>>>>> 7b8acfea
			}
		},
		flags: { failroleplay: 1, noreceiver: 1, noentrain: 1, notrace: 1, failskillswap: 1, cantsuppress: 1, notransform: 1 },
		name: "Tera Shift",
		rating: 3,
		num: 307,
	},
	teravolt: {
		onStart(pokemon) {
			this.add('-ability', pokemon, 'Teravolt');
		},
		onModifyMove(move) {
			move.ignoreAbility = true;
		},
		flags: {},
		name: "Teravolt",
		rating: 3,
		num: 164,
	},
	thermalexchange: {
		onDamagingHit(damage, target, source, move) {
			if (move.type === 'Fire') {
				this.boost({ atk: 1 });
			}
		},
		onUpdate(pokemon) {
			if (pokemon.status === 'brn') {
				this.add('-activate', pokemon, 'ability: Thermal Exchange');
				pokemon.cureStatus();
			}
		},
		onSetStatus(status, target, source, effect) {
			if (status.id !== 'brn') return;
			if ((effect as Move)?.status) {
				this.add('-immune', target, '[from] ability: Thermal Exchange');
			}
			return false;
		},
		flags: { breakable: 1 },
		name: "Thermal Exchange",
		rating: 2.5,
		num: 270,
	},
	thickfat: {
		onSourceModifyAtkPriority: 6,
		onSourceModifyAtk(atk, attacker, defender, move) {
			if (move.type === 'Ice' || move.type === 'Fire') {
				this.debug('Thick Fat weaken');
				return this.chainModify(0.5);
			}
		},
		onSourceModifySpAPriority: 5,
		onSourceModifySpA(atk, attacker, defender, move) {
			if (move.type === 'Ice' || move.type === 'Fire') {
				this.debug('Thick Fat weaken');
				return this.chainModify(0.5);
			}
		},
		flags: { breakable: 1 },
		name: "Thick Fat",
		rating: 3.5,
		num: 47,
	},
	tintedlens: {
		onModifyDamage(damage, source, target, move) {
			if (target.getMoveHitData(move).typeMod < 0) {
				this.debug('Tinted Lens boost');
				return this.chainModify(2);
			}
		},
		flags: {},
		name: "Tinted Lens",
		rating: 4,
		num: 110,
	},
	torrent: {
		onModifyAtkPriority: 5,
		onModifyAtk(atk, attacker, defender, move) {
			if (move.type === 'Water' && attacker.hp <= attacker.maxhp / 3) {
				this.debug('Torrent boost');
				return this.chainModify(1.5);
			}
		},
		onModifySpAPriority: 5,
		onModifySpA(atk, attacker, defender, move) {
			if (move.type === 'Water' && attacker.hp <= attacker.maxhp / 3) {
				this.debug('Torrent boost');
				return this.chainModify(1.5);
			}
		},
		flags: {},
		name: "Torrent",
		rating: 2,
		num: 67,
	},
	toughclaws: {
		onBasePowerPriority: 21,
		onBasePower(basePower, attacker, defender, move) {
			if (move.flags['contact']) {
				return this.chainModify([5325, 4096]);
			}
		},
		flags: {},
		name: "Tough Claws",
		rating: 3.5,
		num: 181,
	},
	toxicboost: {
		onBasePowerPriority: 19,
		onBasePower(basePower, attacker, defender, move) {
			if ((attacker.status === 'psn' || attacker.status === 'tox') && move.category === 'Physical') {
				return this.chainModify(1.5);
			}
		},
		flags: {},
		name: "Toxic Boost",
		rating: 3,
		num: 137,
	},
	toxicchain: {
		onSourceDamagingHit(damage, target, source, move) {
			// Despite not being a secondary, Shield Dust / Covert Cloak block Toxic Chain's effect
			if (target.hasAbility('shielddust') || target.hasItem('covertcloak')) return;

			if (this.randomChance(3, 10)) {
				target.trySetStatus('tox', source);
			}
		},
		flags: {},
		name: "Toxic Chain",
		rating: 4.5,
		num: 305,
	},
	toxicdebris: {
		onDamagingHit(damage, target, source, move) {
			const side = source.isAlly(target) ? source.side.foe : source.side;
			const toxicSpikes = side.sideConditions['toxicspikes'];
			if (move.category === 'Physical' && (!toxicSpikes || toxicSpikes.layers < 2)) {
				this.add('-activate', target, 'ability: Toxic Debris');
				side.addSideCondition('toxicspikes', target);
			}
		},
		flags: {},
		name: "Toxic Debris",
		rating: 3.5,
		num: 295,
	},
	trace: {
		onStart(pokemon) {
			this.effectState.seek = true;
			// n.b. only affects Hackmons
			// interaction with No Ability is complicated: https://www.smogon.com/forums/threads/pokemon-sun-moon-battle-mechanics-research.3586701/page-76#post-7790209
			if (pokemon.adjacentFoes().some(foeActive => foeActive.ability === 'noability')) {
				this.effectState.seek = false;
			}
			// interaction with Ability Shield is similar to No Ability
			if (pokemon.hasItem('Ability Shield')) {
				this.add('-block', pokemon, 'item: Ability Shield');
				this.effectState.seek = false;
			}
			if (this.effectState.seek) {
				this.singleEvent('Update', this.effect, this.effectState, pokemon);
			}
		},
		onUpdate(pokemon) {
			if (!this.effectState.seek) return;

			const possibleTargets = pokemon.adjacentFoes().filter(
				target => !target.getAbility().flags['notrace'] && target.ability !== 'noability'
			);
			if (!possibleTargets.length) return;

			const target = this.sample(possibleTargets);
			const ability = target.getAbility();
			if (pokemon.setAbility(ability)) {
				this.add('-ability', pokemon, ability, '[from] ability: Trace', `[of] ${target}`);
			}
		},
		flags: { failroleplay: 1, noreceiver: 1, noentrain: 1, notrace: 1 },
		name: "Trace",
		rating: 2.5,
		num: 36,
	},
	transistor: {
		onModifyAtkPriority: 5,
		onModifyAtk(atk, attacker, defender, move) {
			if (move.type === 'Electric') {
				this.debug('Transistor boost');
				return this.chainModify([5325, 4096]);
			}
		},
		onModifySpAPriority: 5,
		onModifySpA(atk, attacker, defender, move) {
			if (move.type === 'Electric') {
				this.debug('Transistor boost');
				return this.chainModify([5325, 4096]);
			}
		},
		flags: {},
		name: "Transistor",
		rating: 3.5,
		num: 262,
	},
	triage: {
		onModifyPriority(priority, pokemon, target, move) {
			if (move?.flags['heal']) return priority + 3;
		},
		flags: {},
		name: "Triage",
		rating: 3.5,
		num: 205,
	},
	truant: {
		onStart(pokemon) {
			pokemon.removeVolatile('truant');
			if (pokemon.activeTurns && (pokemon.moveThisTurnResult !== undefined || !this.queue.willMove(pokemon))) {
				pokemon.addVolatile('truant');
			}
		},
		onBeforeMovePriority: 9,
		onBeforeMove(pokemon) {
			if (pokemon.removeVolatile('truant')) {
				this.add('cant', pokemon, 'ability: Truant');
				return false;
			}
			pokemon.addVolatile('truant');
		},
		condition: {},
		flags: {},
		name: "Truant",
		rating: -1,
		num: 54,
	},
	turboblaze: {
		onStart(pokemon) {
			this.add('-ability', pokemon, 'Turboblaze');
		},
		onModifyMove(move) {
			move.ignoreAbility = true;
		},
		flags: {},
		name: "Turboblaze",
		rating: 3,
		num: 163,
	},
	unaware: {
		onAnyModifyBoost(boosts, pokemon) {
			const unawareUser = this.effectState.target;
			if (unawareUser === pokemon) return;
			if (unawareUser === this.activePokemon && pokemon === this.activeTarget) {
				boosts['def'] = 0;
				boosts['spd'] = 0;
				boosts['evasion'] = 0;
			}
			if (pokemon === this.activePokemon && unawareUser === this.activeTarget) {
				boosts['atk'] = 0;
				boosts['def'] = 0;
				boosts['spa'] = 0;
				boosts['accuracy'] = 0;
			}
		},
		flags: { breakable: 1 },
		name: "Unaware",
		rating: 4,
		num: 109,
	},
	unburden: {
		onAfterUseItem(item, pokemon) {
			if (pokemon !== this.effectState.target) return;
			pokemon.addVolatile('unburden');
		},
		onTakeItem(item, pokemon) {
			pokemon.addVolatile('unburden');
		},
		onEnd(pokemon) {
			pokemon.removeVolatile('unburden');
		},
		condition: {
			onModifySpe(spe, pokemon) {
				if (!pokemon.item && !pokemon.ignoringAbility()) {
					return this.chainModify(2);
				}
			},
		},
		flags: {},
		name: "Unburden",
		rating: 3.5,
		num: 84,
	},
	unnerve: {
		onSwitchInPriority: 1,
		onStart(pokemon) {
			if (this.effectState.unnerved) return;
			this.add('-ability', pokemon, 'Unnerve');
			this.effectState.unnerved = true;
		},
		onEnd() {
			this.effectState.unnerved = false;
		},
		onFoeTryEatItem() {
			return !this.effectState.unnerved;
		},
		flags: {},
		name: "Unnerve",
		rating: 1,
		num: 127,
	},
	unseenfist: {
		onModifyMove(move) {
			if (move.flags['contact']) delete move.flags['protect'];
		},
		flags: {},
		name: "Unseen Fist",
		rating: 2,
		num: 260,
	},
	vesselofruin: {
		onStart(pokemon) {
			if (this.suppressingAbility(pokemon)) return;
			this.add('-ability', pokemon, 'Vessel of Ruin');
		},
		onAnyModifySpA(spa, source, target, move) {
			const abilityHolder = this.effectState.target;
			if (source.hasAbility('Vessel of Ruin')) return;
			if (!move.ruinedSpA) move.ruinedSpA = abilityHolder;
			if (move.ruinedSpA !== abilityHolder) return;
			this.debug('Vessel of Ruin SpA drop');
			return this.chainModify(0.75);
		},
		flags: {},
		name: "Vessel of Ruin",
		rating: 4.5,
		num: 284,
	},
	victorystar: {
		onAnyModifyAccuracyPriority: -1,
		onAnyModifyAccuracy(accuracy, target, source) {
			if (source.isAlly(this.effectState.target) && typeof accuracy === 'number') {
				return this.chainModify([4506, 4096]);
			}
		},
		flags: {},
		name: "Victory Star",
		rating: 2,
		num: 162,
	},
	vitalspirit: {
		onUpdate(pokemon) {
			if (pokemon.status === 'slp') {
				this.add('-activate', pokemon, 'ability: Vital Spirit');
				pokemon.cureStatus();
			}
		},
		onSetStatus(status, target, source, effect) {
			if (status.id !== 'slp') return;
			if ((effect as Move)?.status) {
				this.add('-immune', target, '[from] ability: Vital Spirit');
			}
			return false;
		},
		onTryAddVolatile(status, target) {
			if (status.id === 'yawn') {
				this.add('-immune', target, '[from] ability: Vital Spirit');
				return null;
			}
		},
		flags: { breakable: 1 },
		name: "Vital Spirit",
		rating: 1.5,
		num: 72,
	},
	voltabsorb: {
		onTryHit(target, source, move) {
			if (target !== source && move.type === 'Electric') {
				if (!this.heal(target.baseMaxhp / 4)) {
					this.add('-immune', target, '[from] ability: Volt Absorb');
				}
				return null;
			}
		},
		flags: { breakable: 1 },
		name: "Volt Absorb",
		rating: 3.5,
		num: 10,
	},
	wanderingspirit: {
		onDamagingHit(damage, target, source, move) {
			if (source.getAbility().flags['failskillswap'] || target.volatiles['dynamax']) return;

			if (this.checkMoveMakesContact(move, source, target)) {
				const targetCanBeSet = this.runEvent('SetAbility', target, source, this.effect, source.ability);
				if (!targetCanBeSet) return targetCanBeSet;
				const sourceAbility = source.setAbility('wanderingspirit', target);
				if (!sourceAbility) return;
				if (target.isAlly(source)) {
					this.add('-activate', target, 'Skill Swap', '', '', `[of] ${source}`);
				} else {
					this.add('-activate', target, 'ability: Wandering Spirit', this.dex.abilities.get(sourceAbility).name, 'Wandering Spirit', `[of] ${source}`);
				}
				target.setAbility(sourceAbility);
			}
		},
		flags: {},
		name: "Wandering Spirit",
		rating: 2.5,
		num: 254,
	},
	waterabsorb: {
		onTryHit(target, source, move) {
			if (target !== source && move.type === 'Water') {
				if (!this.heal(target.baseMaxhp / 4)) {
					this.add('-immune', target, '[from] ability: Water Absorb');
				}
				return null;
			}
		},
		flags: { breakable: 1 },
		name: "Water Absorb",
		rating: 3.5,
		num: 11,
	},
	waterbubble: {
		onSourceModifyAtkPriority: 5,
		onSourceModifyAtk(atk, attacker, defender, move) {
			if (move.type === 'Fire') {
				return this.chainModify(0.5);
			}
		},
		onSourceModifySpAPriority: 5,
		onSourceModifySpA(atk, attacker, defender, move) {
			if (move.type === 'Fire') {
				return this.chainModify(0.5);
			}
		},
		onModifyAtk(atk, attacker, defender, move) {
			if (move.type === 'Water') {
				return this.chainModify(2);
			}
		},
		onModifySpA(atk, attacker, defender, move) {
			if (move.type === 'Water') {
				return this.chainModify(2);
			}
		},
		onUpdate(pokemon) {
			if (pokemon.status === 'brn') {
				this.add('-activate', pokemon, 'ability: Water Bubble');
				pokemon.cureStatus();
			}
		},
		onSetStatus(status, target, source, effect) {
			if (status.id !== 'brn') return;
			if ((effect as Move)?.status) {
				this.add('-immune', target, '[from] ability: Water Bubble');
			}
			return false;
		},
		flags: { breakable: 1 },
		name: "Water Bubble",
		rating: 4.5,
		num: 199,
	},
	watercompaction: {
		onDamagingHit(damage, target, source, move) {
			if (move.type === 'Water') {
				this.boost({ def: 2 });
			}
		},
		flags: {},
		name: "Water Compaction",
		rating: 1.5,
		num: 195,
	},
	waterveil: {
		onUpdate(pokemon) {
			if (pokemon.status === 'brn') {
				this.add('-activate', pokemon, 'ability: Water Veil');
				pokemon.cureStatus();
			}
		},
		onSetStatus(status, target, source, effect) {
			if (status.id !== 'brn') return;
			if ((effect as Move)?.status) {
				this.add('-immune', target, '[from] ability: Water Veil');
			}
			return false;
		},
		flags: { breakable: 1 },
		name: "Water Veil",
		rating: 2,
		num: 41,
	},
	weakarmor: {
		onDamagingHit(damage, target, source, move) {
			if (move.category === 'Physical') {
				this.boost({ def: -1, spe: 2 }, target, target);
			}
		},
		flags: {},
		name: "Weak Armor",
		rating: 1,
		num: 133,
	},
	wellbakedbody: {
		onTryHit(target, source, move) {
			if (target !== source && move.type === 'Fire') {
				if (!this.boost({ def: 2 })) {
					this.add('-immune', target, '[from] ability: Well-Baked Body');
				}
				return null;
			}
		},
		flags: { breakable: 1 },
		name: "Well-Baked Body",
		rating: 3.5,
		num: 273,
	},
	whitesmoke: {
		onTryBoost(boost, target, source, effect) {
			if (source && target === source) return;
			let showMsg = false;
			let i: BoostID;
			for (i in boost) {
				if (boost[i]! < 0) {
					delete boost[i];
					showMsg = true;
				}
			}
			if (showMsg && !(effect as ActiveMove).secondaries && effect.id !== 'octolock') {
				this.add("-fail", target, "unboost", "[from] ability: White Smoke", `[of] ${target}`);
			}
		},
		flags: { breakable: 1 },
		name: "White Smoke",
		rating: 2,
		num: 73,
	},
	wimpout: {
		onEmergencyExit(target) {
			if (!this.canSwitch(target.side) || target.forceSwitchFlag || target.switchFlag) return;
			for (const side of this.sides) {
				for (const active of side.active) {
					active.switchFlag = false;
				}
			}
			target.switchFlag = true;
			this.add('-activate', target, 'ability: Wimp Out');
		},
		flags: {},
		name: "Wimp Out",
		rating: 1,
		num: 193,
	},
	windpower: {
		onDamagingHitOrder: 1,
		onDamagingHit(damage, target, source, move) {
			if (move.flags['wind']) {
				target.addVolatile('charge');
			}
		},
		onSideConditionStart(side, source, sideCondition) {
			const pokemon = this.effectState.target;
			if (sideCondition.id === 'tailwind') {
				pokemon.addVolatile('charge');
			}
		},
		flags: {},
		name: "Wind Power",
		rating: 1,
		num: 277,
	},
	windrider: {
		onStart(pokemon) {
			if (pokemon.side.sideConditions['tailwind']) {
				this.boost({ atk: 1 }, pokemon, pokemon);
			}
		},
		onTryHit(target, source, move) {
			if (target !== source && move.flags['wind']) {
				if (!this.boost({ atk: 1 }, target, target)) {
					this.add('-immune', target, '[from] ability: Wind Rider');
				}
				return null;
			}
		},
		onSideConditionStart(side, source, sideCondition) {
			const pokemon = this.effectState.target;
			if (sideCondition.id === 'tailwind') {
				this.boost({ atk: 1 }, pokemon, pokemon);
			}
		},
		flags: { breakable: 1 },
		name: "Wind Rider",
		rating: 3.5,
		// We do not want Brambleghast to get Infiltrator in Randbats
		num: 274,
	},
	wonderguard: {
		onTryHit(target, source, move) {
			if (target === source || move.category === 'Status' || move.type === '???' || move.id === 'struggle') return;
			if (move.id === 'skydrop' && !source.volatiles['skydrop']) return;
			this.debug('Wonder Guard immunity: ' + move.id);
			if (target.runEffectiveness(move) <= 0 || !target.runImmunity(move)) {
				if (move.smartTarget) {
					move.smartTarget = false;
				} else {
					this.add('-immune', target, '[from] ability: Wonder Guard');
				}
				return null;
			}
		},
		flags: { failroleplay: 1, noreceiver: 1, noentrain: 1, failskillswap: 1, breakable: 1 },
		name: "Wonder Guard",
		rating: 5,
		num: 25,
	},
	wonderskin: {
		onModifyAccuracyPriority: 10,
		onModifyAccuracy(accuracy, target, source, move) {
			if (move.category === 'Status' && typeof accuracy === 'number') {
				this.debug('Wonder Skin - setting accuracy to 50');
				return 50;
			}
		},
		flags: { breakable: 1 },
		name: "Wonder Skin",
		rating: 2,
		num: 147,
	},
	zenmode: {
		onResidualOrder: 29,
		onResidual(pokemon) {
			if (pokemon.baseSpecies.baseSpecies !== 'Darmanitan' || pokemon.transformed) {
				return;
			}
			if (pokemon.hp <= pokemon.maxhp / 2 && !['Zen', 'Galar-Zen'].includes(pokemon.species.forme)) {
				pokemon.addVolatile('zenmode');
			} else if (pokemon.hp > pokemon.maxhp / 2 && ['Zen', 'Galar-Zen'].includes(pokemon.species.forme)) {
				pokemon.addVolatile('zenmode'); // in case of base Darmanitan-Zen
				pokemon.removeVolatile('zenmode');
			}
		},
		onEnd(pokemon) {
			if (!pokemon.volatiles['zenmode'] || !pokemon.hp) return;
			pokemon.transformed = false;
			delete pokemon.volatiles['zenmode'];
			if (pokemon.species.baseSpecies === 'Darmanitan' && pokemon.species.battleOnly) {
				pokemon.formeChange(pokemon.species.battleOnly as string, this.effect, false, '0', '[silent]');
			}
		},
		condition: {
			onStart(pokemon) {
				if (!pokemon.species.name.includes('Galar')) {
					if (pokemon.species.id !== 'darmanitanzen') pokemon.formeChange('Darmanitan-Zen');
				} else {
					if (pokemon.species.id !== 'darmanitangalarzen') pokemon.formeChange('Darmanitan-Galar-Zen');
				}
			},
			onEnd(pokemon) {
				if (['Zen', 'Galar-Zen'].includes(pokemon.species.forme)) {
					pokemon.formeChange(pokemon.species.battleOnly as string);
				}
			},
		},
		flags: { failroleplay: 1, noreceiver: 1, noentrain: 1, notrace: 1, failskillswap: 1, cantsuppress: 1 },
		name: "Zen Mode",
		rating: 0,
		num: 161,
	},
	zerotohero: {
		onSwitchOut(pokemon) {
			if (pokemon.baseSpecies.baseSpecies !== 'Palafin') return;
			if (pokemon.species.forme !== 'Hero') {
				pokemon.formeChange('Palafin-Hero', this.effect, true);
			}
		},
		onSwitchIn(pokemon) {
			if (pokemon.baseSpecies.baseSpecies !== 'Palafin') return;
			if (!this.effectState.heroMessageDisplayed && pokemon.species.forme === 'Hero') {
				this.add('-activate', pokemon, 'ability: Zero to Hero');
				this.effectState.heroMessageDisplayed = true;
			}
		},
		flags: { failroleplay: 1, noreceiver: 1, noentrain: 1, notrace: 1, failskillswap: 1, cantsuppress: 1, notransform: 1 },
		name: "Zero to Hero",
		rating: 5,
		num: 278,
	},

	// CAP
	mountaineer: {
		onDamage(damage, target, source, effect) {
			if (effect && effect.id === 'stealthrock') {
				return false;
			}
		},
		onTryHit(target, source, move) {
			if (move.type === 'Rock' && !target.activeTurns) {
				this.add('-immune', target, '[from] ability: Mountaineer');
				return null;
			}
		},
		isNonstandard: "CAP",
		flags: { breakable: 1 },
		name: "Mountaineer",
		rating: 3,
		num: -1,
	},
	rebound: {
		isNonstandard: "CAP",
		onTryHitPriority: 1,
		onTryHit(target, source, move) {
			if (this.effectState.target.activeTurns) return;

			if (target === source || move.hasBounced || !move.flags['reflectable'] || target.isSemiInvulnerable()) {
				return;
			}
			const newMove = this.dex.getActiveMove(move.id);
			newMove.hasBounced = true;
			newMove.pranksterBoosted = false;
			this.actions.useMove(newMove, target, { target: source });
			return null;
		},
		onAllyTryHitSide(target, source, move) {
			if (this.effectState.target.activeTurns) return;

			if (target.isAlly(source) || move.hasBounced || !move.flags['reflectable'] || target.isSemiInvulnerable()) {
				return;
			}
			const newMove = this.dex.getActiveMove(move.id);
			newMove.hasBounced = true;
			newMove.pranksterBoosted = false;
			this.actions.useMove(newMove, this.effectState.target, { target: source });
			move.hasBounced = true; // only bounce once in free-for-all battles
			return null;
		},
		flags: { breakable: 1 },
		name: "Rebound",
		rating: 3,
		num: -2,
	},
	persistent: {
		isNonstandard: "CAP",
		// implemented in the corresponding move
		flags: {},
		name: "Persistent",
		rating: 3,
		num: -3,
	},
};<|MERGE_RESOLUTION|>--- conflicted
+++ resolved
@@ -3314,17 +3314,6 @@
 			this.add('-activate', pokemon, 'ability: Power Construct');
 			pokemon.formeChange('Zygarde-Complete', this.effect, true);
 			pokemon.formeRegression = true;
-<<<<<<< HEAD
-			pokemon.baseMaxhp = Math.floor(Math.floor(
-				2 * pokemon.species.baseStats['hp'] + pokemon.set.ivs['hp'] + Math.floor(pokemon.set.evs['hp'] / 4) + 100
-			) * pokemon.level / 100 + 10);
-			const newMaxHP = pokemon.volatiles['dynamax'] ? (2 * pokemon.baseMaxhp) : pokemon.baseMaxhp;
-			pokemon.hp = newMaxHP - (pokemon.maxhp - pokemon.hp);
-			pokemon.maxhp = newMaxHP;
-			// @pokebedrock - Add details to the heal message
-			this.add('-heal', pokemon, pokemon.details, pokemon.getHealth, '[silent]');
-=======
->>>>>>> 7b8acfea
 		},
 		flags: { failroleplay: 1, noreceiver: 1, noentrain: 1, notrace: 1, failskillswap: 1, cantsuppress: 1 },
 		name: "Power Construct",
@@ -4903,17 +4892,6 @@
 			if (pokemon.species.forme !== 'Terastal') {
 				this.add('-activate', pokemon, 'ability: Tera Shift');
 				pokemon.formeChange('Terapagos-Terastal', this.effect, true);
-<<<<<<< HEAD
-				pokemon.baseMaxhp = Math.floor(Math.floor(
-					2 * pokemon.species.baseStats['hp'] + pokemon.set.ivs['hp'] + Math.floor(pokemon.set.evs['hp'] / 4) + 100
-				) * pokemon.level / 100 + 10);
-				const newMaxHP = pokemon.baseMaxhp;
-				pokemon.hp = newMaxHP - (pokemon.maxhp - pokemon.hp);
-				pokemon.maxhp = newMaxHP;
-				// @pokebedrock - Add details to the heal message
-				this.add('-heal', pokemon, pokemon.details, pokemon.getHealth, '[silent]');
-=======
->>>>>>> 7b8acfea
 			}
 		},
 		flags: { failroleplay: 1, noreceiver: 1, noentrain: 1, notrace: 1, failskillswap: 1, cantsuppress: 1, notransform: 1 },
